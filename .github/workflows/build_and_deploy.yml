--- conflicted
+++ resolved
@@ -125,15 +125,9 @@
       - uses: actions/checkout@v4
 
       - name: Setup cmake
-<<<<<<< HEAD
-        uses: jwlawson/actions-setup-cmake@v1.13
-        with:
-          cmake-version: '3.16.x'
-=======
         uses: jwlawson/actions-setup-cmake@v2
         with:
           cmake-version: '3.30.x'
->>>>>>> 99fb048a
 
       - name: Setup ninja
         env:
