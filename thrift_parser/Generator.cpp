/**
 *
 * The MIT License (MIT)
 *
<<<<<<< HEAD
 * Copyright (c) 2015 Sergey Skoblikov, 2015-2023 Dmitry Ivanov
=======
 * Copyright (c) 2015 Sergey Skoblikov, 2015-2025 Dmitry Ivanov
>>>>>>> 99fb048a
 *
 * Permission is hereby granted, free of charge, to any person obtaining a copy
 * of this software and associated documentation files (the "Software"), to deal
 * in the Software without restriction, including without limitation the rights
 * to use, copy, modify, merge, publish, distribute, sublicense, and/or sell
 * copies of the Software, and to permit persons to whom the Software is
 * furnished to do so, subject to the following conditions:
 *
 * The above copyright notice and this permission notice shall be included in all
 * copies or substantial portions of the Software.
 *
 * THE SOFTWARE IS PROVIDED "AS IS", WITHOUT WARRANTY OF ANY KIND, EXPRESS OR
 * IMPLIED, INCLUDING BUT NOT LIMITED TO THE WARRANTIES OF MERCHANTABILITY,
 * FITNESS FOR A PARTICULAR PURPOSE AND NONINFRINGEMENT. IN NO EVENT SHALL THE
 * AUTHORS OR COPYRIGHT HOLDERS BE LIABLE FOR ANY CLAIM, DAMAGES OR OTHER
 * LIABILITY, WHETHER IN AN ACTION OF CONTRACT, TORT OR OTHERWISE, ARISING FROM,
 * OUT OF OR IN CONNECTION WITH THE SOFTWARE OR THE USE OR OTHER DEALINGS IN THE
 * SOFTWARE.
 */

#include "Generator.h"

#include <QDir>
#include <QFile>
#include <QMap>
#include <QSet>
#include <QStack>
#include <QString>
#include <QTextStream>

#if QT_VERSION >= QT_VERSION_CHECK(6, 0, 0)
#include <QStringEncoder>
#endif

#include <algorithm>
#include <map>
#include <memory>
#include <set>
#include <stdexcept>
#include <utility>

namespace qevercloud_generator {

namespace {

////////////////////////////////////////////////////////////////////////////////

constexpr const char * blockSeparator =
    "////////////////////////////////////////"
    "////////////////////////////////////////";

constexpr const char * disclaimer =
    "/**\n"
    " * Original work: Copyright (c) 2014 Sergey Skoblikov\n"
<<<<<<< HEAD
    " * Modified work: Copyright (c) 2015-2023 Dmitry Ivanov\n"
=======
    " * Modified work: Copyright (c) 2015-2025 Dmitry Ivanov\n"
>>>>>>> 99fb048a
    " *\n"
    " * This file is a part of QEverCloud project and is distributed under "
    "the terms\n"
    " * of MIT license:\n"
    " * https://opensource.org/licenses/MIT\n"
    " *\n"
    " * This file was generated from Evernote Thrift API\n"
    " */\n";

constexpr const char * indent = "    ";

constexpr const char * ln = "\n";

////////////////////////////////////////////////////////////////////////////////

[[nodiscard]] QString generatedFileOutputPath(
    const QString & outPath, const QString & section, const OutputFileType type)
{
    QString path = outPath;
    if (type == OutputFileType::Interface) {
        path += QStringLiteral("/include/qevercloud");
    }
    else if (type == OutputFileType::Implementation) {
        path += QStringLiteral("/src");
    }
    else if (type == OutputFileType::Test) {
        path += QStringLiteral("/tests");
    }
    else {
        throw std::logic_error(
            QString::fromUtf8("Wrong value of output file type flag: %1")
            .arg(static_cast<qint64>(type)).toStdString());
    }

    if (!section.isEmpty()) {
        path += QStringLiteral("/") + section;
    }

    return path;
}

[[nodiscard]] QString capitalize(const QString & input)
{
    if (input.isEmpty()) {
        return input;
    }

    if (input[0].isUpper()) {
        return input;
    }

    QString result;
    result.reserve(input.size());

    result.push_back(input.at(0).toUpper());
    for(int i = 1, size = input.size(); i < size; ++i) {
        result.push_back(input.at(i));
    }

    return result;
}

[[nodiscard]] QString decapitalize(const QString & input)
{
    if (input.isEmpty()) {
        return input;
    }

    if (input[0].isLower()) {
        return input;
    }

    QString result;
    result.reserve(input.size());

    result.push_back(input.at(0).toLower());
    for(int i = 1, size = input.size(); i < size; ++i) {
        result.push_back(input.at(i));
    }

    return result;
}

[[nodiscard]] QString fieldPropertyName(const Parser::Field & field)
{
    if (!field.m_overridePropertyName.isEmpty()) {
        return field.m_overridePropertyName;
    }

    QString res;
    QTextStream strm{&res};

    if (field.m_name.startsWith(QStringLiteral("is"))) {
        strm << decapitalize(field.m_name.mid(2));
    }
    else {
        strm << decapitalize(field.m_name);
    }

    return res;
}

[[nodiscard]] QString fieldSetterName(const Parser::Field & field)
{
    QString res;
    QTextStream strm{&res};
    strm << "set";

    if (field.m_name.startsWith(QStringLiteral("is"))) {
        strm << capitalize(field.m_name.mid(2));
    }
    else {
        strm << capitalize(field.m_name);
    }

    return res;
}

void ensureDirExists(const QString & path)
{
    QDir dir(path);
    if (!dir.exists())
    {
        bool res = dir.mkpath(dir.absolutePath());
        if (Q_UNLIKELY(!res)) {
            throw std::runtime_error(QString::fromUtf8(
                "Can't create directory for output files: %1")
                .arg(dir.absolutePath()).toStdString());
        }
    }
}

[[nodiscard]] Parser::Structures sortedStructsAndExceptions(
    const Parser & parser)
{
    Parser::Structures structsAndExceptions;
    structsAndExceptions << parser.structures();
    structsAndExceptions << parser.exceptions();

    std::sort(
        structsAndExceptions.begin(),
        structsAndExceptions.end(),
        [](const Parser::Structure & lhs, const Parser::Structure & rhs)
        {
            return lhs.m_name.localeAwareCompare(rhs.m_name) < 0;
        });

    return structsAndExceptions;
}

} // namespace

////////////////////////////////////////////////////////////////////////////////

Generator::OutputFileContext::OutputFileContext(
    const QString & fileName,
    const QString & outPath,
    const OutputFileType type,
    const QString & section)
{
    QString path = generatedFileOutputPath(outPath, section, type);
    ensureDirExists(path);

    m_file.setFileName(path + QStringLiteral("/") + fileName);
    if (!m_file.open(QIODevice::WriteOnly | QIODevice::Text)) {
        throw std::runtime_error(QString::fromUtf8(
            "Can't open outout file for writing: %1")
            .arg(m_file.fileName()).toStdString());
    }

    m_type = type;

    m_out.setDevice(&m_file);

#if QT_VERSION >= QT_VERSION_CHECK(6, 0, 0)
    m_out.setEncoding(QStringEncoder::Utf8);
#else
    m_out.setCodec("UTF-8");
#endif
}

////////////////////////////////////////////////////////////////////////////////

QString Generator::clearInclude(const QString & s) const
{
    for(const auto & inc: std::as_const(m_includeList)) {
        if (s.startsWith(inc)) {
            return s.mid(inc.length());
        }
    }

    return s;
}

std::optional<Parser::PrimitiveType::Type> Generator::aliasedPrimitiveType(
    const QString & primitiveTypeAlias) const
{
    const auto it = m_primitiveTypeAliases.find(primitiveTypeAlias);
    if (it != m_primitiveTypeAliases.end()) {
        return std::make_optional(it.value());
    }

    return std::nullopt;
}

QString Generator::aliasedTypeName(const QString & s) const
{
    if (const auto it = m_primitiveTypeAliases.find(s);
        it != m_primitiveTypeAliases.end())
    {
        return Parser::PrimitiveType::nativeTypeName(it.value());
    }

    if (m_stringTypeAliases.contains(s)) {
        return QStringLiteral("QString");
    }

    if (m_byteArrayTypeAliases.contains(s)) {
        return QStringLiteral("QByteArray");
    }

    return s;
}

QStringList Generator::additionalIncludesForFields(
    const Parser::Structure & s) const
{
    QStringList result;

    bool hasOptionalField = false;
    bool hasListField = false;
    bool hasSetField = false;
    bool hasMapField = false;

    for (const auto & f: s.m_fields)
    {
        if (f.m_required == Parser::Field::RequiredFlag::Optional) {
            hasOptionalField = true;
        }

        if (dynamic_cast<Parser::ListType*>(f.m_type.get())) {
            hasListField = true;
            continue;
        }

        if (dynamic_cast<Parser::SetType*>(f.m_type.get())) {
            hasSetField = true;
            continue;
        }

        if (dynamic_cast<Parser::MapType*>(f.m_type.get())) {
            hasMapField = true;
            continue;
        }
    }

    if (hasOptionalField) {
        result << QStringLiteral("<optional>");
    }

    if (hasListField) {
        result << QStringLiteral("<QList>");
    }

    if (hasSetField) {
        result << QStringLiteral("QSet");
    }

    if (hasMapField) {
        result << QStringLiteral("QMap");
    }

    return result;
}

QStringList Generator::dependentTypeNames(const Parser::Structure & s) const
{
    QSet<QString> dependentTypeNames;
    const auto processType =
        [this, &dependentTypeNames]
        (const std::shared_ptr<Parser::Type> & type) -> bool
        {
            const auto typeName = aliasedTypeName(
                typeToStr(type, {}, MethodType::TypeName));

            if (m_allStructs.contains(typeName) ||
                m_allExceptions.contains(typeName))
            {
                dependentTypeNames.insert(typeName);
                return true;
            }

            return false;
        };

    QStack<std::shared_ptr<Parser::Type>> typesStack;
    for (const auto & f: s.m_fields) {
        typesStack.push(f.m_type);
    }

    while (!typesStack.isEmpty())
    {
        auto type = typesStack.pop();
        if (processType(type)) {
            continue;
        }

        if (const auto * l = dynamic_cast<Parser::ListType*>(type.get())) {
            typesStack.push(l->m_valueType);
            continue;
        }

        if (const auto * s = dynamic_cast<Parser::SetType*>(type.get())) {
            typesStack.push(s->m_valueType);
            continue;
        }

        if (const auto * m = dynamic_cast<Parser::MapType*>(type.get())) {
            typesStack.push(m->m_keyType);
            typesStack.push(m->m_valueType);
            continue;
        }

        if (dynamic_cast<Parser::ByteArrayType*>(type.get())) {
            dependentTypeNames.insert(QStringLiteral("QByteArray"));
            continue;
        }

        if (dynamic_cast<Parser::StringType*>(type.get())) {
            dependentTypeNames.insert(QStringLiteral("QString"));
            continue;
        }
    }

#if QT_VERSION >= QT_VERSION_CHECK(5, 14, 0)
    return dependentTypeNames.values();
#else
    return dependentTypeNames.toList();
#endif
}

QList<Parser::Field> Generator::loggableFields(
    const QList<Parser::Field> & fields) const
{
    QList<Parser::Field> result;
    result.reserve(fields.size());

    for(const auto & field: fields)
    {
        if ( (field.m_name == QStringLiteral("authenticationToken")) ||
             (field.m_name == QStringLiteral("consumerKey")) ||
             (field.m_name == QStringLiteral("consumerSecret")) ||
             (field.m_name == QStringLiteral("password")) ||
             (field.m_name == QStringLiteral("oneTimeCode")) )
        {
            continue;
        }

        result.push_back(field);
    }

    return result;
}

bool Generator::structContainsLocalFields(const Parser::Structure & s) const
{
    for (const auto & f: std::as_const(s.m_fields))
    {
        if (f.m_affiliation == Parser::Field::Affiliation::Local) {
            return true;
        }
    }

    return false;
}

bool Generator::structContainsLocalFieldsRecursive(
    const Parser::Structure & s, const Parser::Structures & structs) const
{
    for (const auto & f: s.m_fields)
    {
        if (f.m_affiliation == Parser::Field::Affiliation::Local) {
            return true;
        }

        auto identifierType =
            std::dynamic_pointer_cast<Parser::IdentifierType>(f.m_type);

        if (!identifierType)
        {
            if (const auto listType =
                std::dynamic_pointer_cast<Parser::ListType>(f.m_type))
            {
                identifierType =
                    std::dynamic_pointer_cast<Parser::IdentifierType>(
                        listType->m_valueType);
            }
            else if (const auto setType =
                     std::dynamic_pointer_cast<Parser::SetType>(f.m_type))
            {
                identifierType =
                    std::dynamic_pointer_cast<Parser::IdentifierType>(
                        setType->m_valueType);
            }
            else if (const auto mapType =
                     std::dynamic_pointer_cast<Parser::MapType>(f.m_type))
            {
                identifierType =
                    std::dynamic_pointer_cast<Parser::IdentifierType>(
                        mapType->m_valueType);
            }
            else if (const auto hashType =
                     std::dynamic_pointer_cast<Parser::HashType>(f.m_type))
            {
                identifierType =
                    std::dynamic_pointer_cast<Parser::IdentifierType>(
                        hashType->m_valueType);
            }

            if (!identifierType) {
                continue;
            }
        }

        const auto actualType =
            aliasedTypeName(clearInclude(identifierType->m_identifier));

        const auto sit = std::find_if(
            structs.constBegin(),
            structs.constEnd(),
            [&actualType](const Parser::Structure & strct)
            {
                return strct.m_name == actualType;
            });

        if (sit == structs.constEnd()) {
            continue;
        }

        bool foundLocalField = false;
        for (const auto & f: std::as_const(sit->m_fields))
        {
            if (f.m_affiliation == Parser::Field::Affiliation::Local) {
                foundLocalField = true;
                break;
            }
        }

        if (foundLocalField) {
            return true;
        }

        if (structContainsLocalFieldsRecursive(*sit, structs)) {
            return true;
        }
    }

    return false;
}

bool Generator::structContainsLocalIdField(const Parser::Structure & s) const
{
    for (const auto & f: std::as_const(s.m_fields))
    {
        if ((f.m_affiliation == Parser::Field::Affiliation::Local) &&
            (f.m_name == QStringLiteral("localId")) &&
            dynamic_cast<Parser::StringType*>(f.m_type.get()))
        {
            return true;
        }
    }

    return false;
}

Parser::Structures Generator::collectStructsWithLocalFields(
    Parser & parser) const
{
    Parser::Structures relevantStructs;
    const auto & structs = parser.structures();
    for (const auto & s: std::as_const(structs))
    {
        if (structContainsLocalFieldsRecursive(s, structs)) {
            relevantStructs.push_back(s);
            continue;
        }
    }

    std::sort(
        relevantStructs.begin(),
        relevantStructs.end(),
        [](const Parser::Structure & lhs, const Parser::Structure & rhs)
        {
            return lhs.m_name.localeAwareCompare(rhs.m_name) < 0;
        });

    return relevantStructs;
}

std::optional<Parser::Structure> Generator::structForType(
    const std::shared_ptr<Parser::Type> & type, const Parser & parser) const
{
    if (!type) {
        return std::nullopt;
    }

    const auto identifierType =
        std::dynamic_pointer_cast<Parser::IdentifierType>(type);
    if (!identifierType) {
        return std::nullopt;
    }

    const auto actualType =
        aliasedTypeName(clearInclude(identifierType->m_identifier));

    const auto & structs = parser.structures();
    const auto sit = std::find_if(
        structs.constBegin(),
        structs.constEnd(),
        [&actualType](const Parser::Structure & strct)
        {
            return actualType == strct.m_name;
        });

    if (sit == structs.constEnd()) {
        return std::nullopt;
    }

    return *sit;
}

QString Generator::camelCaseToSnakeCase(const QString & input) const
{
    QString result;

    for(auto it = input.begin(), end = input.end(); it != end; ++it) {
        if (it->isUpper() && it != input.begin()) {
            result += QStringLiteral("_");
        }

        result += it->toLower();
    }

    return result;
}

void Generator::generateGetRandomValueExpression(
    const Parser::Field & field,
    const QString & prefix,
    const Parser & parser,
    QTextStream & out,
    const QString & end)
{
    if (dynamic_cast<Parser::PrimitiveType*>(field.m_type.get()) ||
        dynamic_cast<Parser::StringType*>(field.m_type.get()) ||
        dynamic_cast<Parser::ByteArrayType*>(field.m_type.get()) ||
        dynamic_cast<Parser::VariantType*>(field.m_type.get()))
    {
        out << prefix;
        if (!field.m_name.isEmpty()) {
            out << fieldSetterName(field) << "(";
        }

        out << getGenerateRandomValueFunction(
            typeToStr(field.m_type, {}, MethodType::TypeName));

        if (!field.m_name.isEmpty()) {
            out << ")";
        }

        out << end;
        return;
    }

    const auto identifierType =
        std::dynamic_pointer_cast<Parser::IdentifierType>(field.m_type);
    if (identifierType)
    {
        out << prefix;
        auto actualType = clearInclude(identifierType->m_identifier);
        actualType = aliasedTypeName(actualType);

        const auto & exceptions = parser.exceptions();
        auto exceptionIt = std::find_if(
            exceptions.begin(),
            exceptions.end(),
            [&] (const Parser::Structure & s)
            {
                return s.m_name == actualType;
            });

        const auto & enumerations = parser.enumerations();
        auto enumIt = std::find_if(
            enumerations.begin(),
            enumerations.end(),
            [&] (const Parser::Enumeration & e)
            {
                return e.m_name == actualType;
            });

        if (enumIt != enumerations.end())
        {
            const Parser::Enumeration & e = *enumIt;
            if (e.m_values.isEmpty()) {
                throw std::runtime_error(
                    "Detected enumeration without items: " +
                    e.m_name.toStdString());
            }

            int index = rand() % e.m_values.size();

            if (!field.m_name.isEmpty()) {
                out << fieldSetterName(field) << "(";
            }

            out << actualType << "::" << e.m_values[index].first;

            if (!field.m_name.isEmpty()) {
                out << ")";
            }

            out << end;
        }
        else if (exceptionIt != exceptions.end())
        {
            if (field.m_name.isEmpty()) {
                throw std::runtime_error{
                    "Generation of random exceptions is only supported for "
                    "struct fields"};
            }

            out << fieldSetterName(field) << "("
                << actualType << "());" << ln;

            const QString fieldPrefix = prefix + QStringLiteral("mutable") +
                capitalize(field.m_name) + QStringLiteral("()") +
                (field.m_required == Parser::Field::RequiredFlag::Optional
                 ? QStringLiteral("->")
                 : QStringLiteral("."));

            for(const auto & f: exceptionIt->m_fields) {
                generateGetRandomValueExpression(f, fieldPrefix, parser, out);
            }
        }
        else
        {
            if (!field.m_name.isEmpty()) {
                out << fieldSetterName(field) << "(";
            }

            out << getGenerateRandomValueFunction(actualType);

            if (!field.m_name.isEmpty()) {
                out << ")";
            }

            out << end;
        }


        return;
    }

    const auto listType =
        std::dynamic_pointer_cast<Parser::ListType>(field.m_type);
    if (listType)
    {
        verifyTypeIsValueOrIdentifier(listType->m_valueType);

        const auto valueType = typeToStr(
            listType->m_valueType,
            {},
            MethodType::TypeName);

        out << indent << "{" << ln;
        out << indent << indent << "QList<" << valueType << "> a;" << ln;
        for(size_t i = 0; i < 3; ++i)
        {
            out << indent << indent << "a.push_back(";

            Parser::Field pseudoField;
            pseudoField.m_type = listType->m_valueType;
            pseudoField.m_required = Parser::Field::RequiredFlag::Required;

            generateGetRandomValueExpression(
                pseudoField, {}, parser, out, QStringLiteral(");\n"));
        }

        out << indent << prefix << fieldSetterName(field)
            << "(std::move(a));" << ln;
        out << indent << "}" << ln << ln;
        return;
    }

    const auto setType =
        std::dynamic_pointer_cast<Parser::SetType>(field.m_type);
    if (setType)
    {
        verifyTypeIsValueOrIdentifier(setType->m_valueType);

        const auto valueType = typeToStr(
            setType->m_valueType,
            {},
            MethodType::TypeName);

        out << indent << "{" << ln;
        out << indent << indent << "QSet<" << valueType << "> a;" << ln;
        for(size_t i = 0; i < 3; ++i)
        {
            out << indent << indent << "a.insert(";

            Parser::Field pseudoField;
            pseudoField.m_type = setType->m_valueType;
            pseudoField.m_required = Parser::Field::RequiredFlag::Required;

            generateGetRandomValueExpression(
                pseudoField, {}, parser, out, QStringLiteral(");\n"));
        }

        out << indent << prefix << fieldSetterName(field)
            << "(std::move(a));" << ln;
        out << indent << "}" << ln << ln;
        return;
    }

    const auto mapType =
        std::dynamic_pointer_cast<Parser::MapType>(field.m_type);

    const auto hashType =
        std::dynamic_pointer_cast<Parser::HashType>(field.m_type);

    if (mapType || hashType)
    {
        const auto & keyType =
            (mapType ? mapType->m_keyType : hashType->m_keyType);

        const auto & valueType =
            (mapType ? mapType->m_valueType : hashType->m_valueType);

        verifyTypeIsValueOrIdentifier(keyType);
        verifyTypeIsValueOrIdentifier(valueType);

        const auto keyTypeName = typeToStr(
            keyType,
            {},
            MethodType::TypeName);

        const auto valueTypeName = typeToStr(
            valueType,
            {},
            MethodType::TypeName);

        out << indent << "{" << ln;
        out << indent << indent;
        if (mapType) {
            out << "QMap";
        }
        else {
            out << "QHash";
        }
        out << "<"
            << keyTypeName << ", " << valueTypeName << "> a;" << ln;

        for(size_t i = 0; i < 3; ++i)
        {
            out << indent << indent << "a.insert(";

            Parser::Field pseudoKeyField;
            pseudoKeyField.m_type = keyType;
            pseudoKeyField.m_required = Parser::Field::RequiredFlag::Required;
            pseudoKeyField.m_name.clear();

            generateGetRandomValueExpression(
                pseudoKeyField, {}, parser, out, {});

            out << ", ";

            Parser::Field pseudoValueField;
            pseudoValueField.m_type = valueType;
            pseudoValueField.m_required = Parser::Field::RequiredFlag::Required;

            generateGetRandomValueExpression(
                pseudoValueField, {}, parser, out, QStringLiteral(");\n"));
        }

        out << indent << prefix << fieldSetterName(field)
            << "(std::move(a));" << ln;
        out << indent << "}" << ln << ln;
        return;
    }

    throw std::runtime_error(
        "Unsupported field type: " +
        typeToStr(field.m_type, {}, MethodType::TypeName).toStdString());
}

void Generator::verifyTypeIsValueOrIdentifier(
    const std::shared_ptr<Parser::Type> & type) const
{
    if (!dynamic_cast<Parser::PrimitiveType*>(type.get()) &&
        !dynamic_cast<Parser::StringType*>(type.get()) &&
        !dynamic_cast<Parser::ByteArrayType*>(type.get()) &&
        !dynamic_cast<Parser::VariantType*>(type.get()) &&
        !dynamic_cast<Parser::IdentifierType*>(type.get()))
    {
        auto typeName = typeToStr(type, {}, MethodType::TypeName);
        throw std::runtime_error(
            "Unsupported type: expecting base or identifier type: " +
            typeName.toStdString());
    }
}

QString Generator::getGenerateRandomValueFunction(const QString & typeName) const
{
    if (typeName == QStringLiteral("bool"))
    {
        return QStringLiteral("generateRandomBool()");
    }
    else if (typeName == QStringLiteral("QString") ||
             typeName == QStringLiteral("QVariant"))
    {
        return QStringLiteral("generateRandomString()");
    }
    else if (typeName == QStringLiteral("double"))
    {
        return QStringLiteral("generateRandomDouble()");
    }
    else if (typeName == QStringLiteral("QByteArray"))
    {
        return QStringLiteral("generateRandomString().toUtf8()");
    }
    else if (typeName == QStringLiteral("char"))
    {
        return QStringLiteral("generateRandomUint8()");
    }
    else if (typeName == QStringLiteral("qint16"))
    {
        return QStringLiteral("generateRandomInt16()");
    }
    else if (typeName == QStringLiteral("qint32"))
    {
        return QStringLiteral("generateRandomInt32()");
    }
    else if (typeName == QStringLiteral("qint64"))
    {
        return QStringLiteral("generateRandomInt64()");
    }
    else {
        return QStringLiteral("generateRandom") + typeName + QStringLiteral("()");
    }
}

QString Generator::fieldTypeToStr(const Parser::Field & field) const
{
    QString fieldTypeName = typeToStr(field.m_type, field.m_name);
    if (field.m_required == Parser::Field::RequiredFlag::Optional) {
        fieldTypeName = QStringLiteral("std::optional<") + fieldTypeName +
            QStringLiteral(">");
    }

    return fieldTypeName;
}

bool Generator::isFieldOfPrimitiveType(
    const Parser::Field & field, const QString & fieldTypeName) const
{
    bool isPrimitiveType = false;
    if (field.m_required != Parser::Field::RequiredFlag::Optional)
    {
        if (m_allEnums.contains(fieldTypeName)) {
            isPrimitiveType = true;
        }
        else if (m_primitiveTypeAliases.contains(fieldTypeName)) {
            isPrimitiveType = true;
        }
        else if (dynamic_cast<Parser::PrimitiveType*>(field.m_type.get())) {
            isPrimitiveType = true;
        }
    }

    return isPrimitiveType;
}

bool Generator::isFieldMovable(
    const Parser::Field & field, const QString & fieldTypeName) const
{
    bool isMovable = true;
    if (m_allEnums.contains(fieldTypeName)) {
        isMovable = false;
    }
    else if (m_primitiveTypeAliases.contains(fieldTypeName)) {
        isMovable = false;
    }
    else if (dynamic_cast<Parser::PrimitiveType*>(field.m_type.get())) {
        isMovable = false;
    }

    return isMovable;
}

void Generator::writeTypeProperties(
    const Parser::Structure & s, OutputFileContext & ctx)
{
    QHash<QString, QString> typeAliases;
    for(const auto & f: s.m_fields)
    {
        const auto fieldTypeName = typeToStr(f.m_type);
        if (fieldTypeName.contains(QStringLiteral(","))) {
            // In earlier versions of Qt Q_PROPERTY macro can't handle type
            // names containing comma
            typeAliases[fieldTypeName] = capitalize(f.m_name);
        }
    }

    for(auto it = typeAliases.constBegin(), end = typeAliases.constEnd();
        it != end; ++it)
    {
        ctx.m_out << indent << "using " << it.value() << " = "
            << it.key() << ";" << ln;
    }

    if (!typeAliases.isEmpty()) {
        ctx.m_out << ln;
    }

    for(const auto & f: s.m_fields)
    {
        auto fieldTypeName = typeToStr( f.m_type);
        auto it = typeAliases.find(fieldTypeName);
        if (it != typeAliases.end()) {
            fieldTypeName = it.value();
        }

        if (f.m_required == Parser::Field::RequiredFlag::Optional) {
            fieldTypeName = QStringLiteral("std::optional<") +
                fieldTypeName + QStringLiteral(">");
        }

        ctx.m_out << indent << "Q_PROPERTY(" << fieldTypeName
            << " " << fieldPropertyName(f) << " READ " << f.m_name
            << " WRITE " << fieldSetterName(f) << ")" << ln;
    }
}

void Generator::writeNamespaceBegin(OutputFileContext & ctx)
{
    ctx.m_out << "namespace qevercloud {" << ln << ln;
}

void Generator::writeNamespaceEnd(QTextStream & out)
{
    out << "} // namespace qevercloud" << ln;
}

void Generator::writeEnumeration(
    OutputFileContext & ctx, const Parser::Enumeration & e) const
{
    if (!e.m_docComment.isEmpty()) {
        ctx.m_out << e.m_docComment << ln;
    }

    ctx.m_out << "enum class " << e.m_name << ln << "{" << ln;

    size_t i = 0;
    size_t numValues = e.m_values.size();
    for(const auto & v: e.m_values)
    {
        ctx.m_out << "    " << v.first;

        if (!v.second.isEmpty()) {
            ctx.m_out << " = " << v.second;
        }

        if (i < (numValues - 1)) {
            ctx.m_out << ",";
        }

        ctx.m_out << ln;
        ++i;
    }

    ctx.m_out << "};" << ln << ln;

    if (ctx.m_type == OutputFileType::Interface) {
        ctx.m_out << "#if QT_VERSION >= QT_VERSION_CHECK(5, 8, 0)" << ln
            << "#if QEVERCLOUD_USES_Q_NAMESPACE" << ln
            << "Q_ENUM_NS(" << e.m_name << ")" << ln
            << "#endif" << ln
            << "#endif" << ln << ln;
    }

    ctx.m_out << "inline uint qHash(" << e.m_name << " value)"
        << ln
        << "{" << ln
        << "    return static_cast<uint>(value);" << ln
        << "}" << ln << ln;
}

void Generator::writeEnumerationPrintDeclaration(
    QTextStream & out, const Parser::Enumeration & e,
    const char * printer) const
{
    out << "QEVERCLOUD_EXPORT " << printer << " & operator<<(" << ln
        << "    " << printer << " & out, const " << e.m_name << " value);"
        << ln << ln;
}

void Generator::writeEnumerationPrintDefinition(
    QTextStream & out, const Parser::Enumeration & e,
    const char * printer) const
{
    out << printer << " & operator<<(" << ln
        << "    " << printer << " & out, const "
        << e.m_name << " value)" << ln << "{" << ln
        << "    switch(value)" << ln
        << "    {" << ln;

    for(const auto & value: e.m_values) {
        out << "    case " << e.m_name << "::" << value.first << ":" << ln
            << "        out << \"" << e.m_name << "::" << value.first << "\";"
            << ln << "        break;" << ln;
    }

    out << "    default:" << ln
        << "        out << \"Unknown (\" << static_cast<qint64>(value) << \")\";"
        << ln << "        break;" << ln
        << "    }" << ln
        << "    return out;" << ln
        << "}" << ln << ln;
}

void Generator::writeTypeImplPrintDefinition(
    QTextStream & out, const Parser::Structure & s) const
{
    out << "void " << s.m_name
        << "::Impl::print(QTextStream & strm) const" << ln
        << "{" << ln;

    out << indent << "strm << \"" << s.m_name << ": {\\n\";" << ln;

    bool previousOptional = false;
    for(const auto & f: s.m_fields)
    {
        const auto listType =
            std::dynamic_pointer_cast<Parser::ListType>(f.m_type);

        const auto setType =
            std::dynamic_pointer_cast<Parser::SetType>(f.m_type);

        const auto mapType =
            std::dynamic_pointer_cast<Parser::MapType>(f.m_type);

        const auto hashType =
            std::dynamic_pointer_cast<Parser::HashType>(f.m_type);

        if (f.m_required == Parser::Field::RequiredFlag::Optional)
        {
            if (!previousOptional) {
                out << ln;
            }

<<<<<<< HEAD
            out << indent << "if (m_" << f.m_name << ") {" << ln
                << indent << indent << "strm << \"" << indent << f.m_name
                << " = \"";
=======
            out << "    if (" << f.m_name << ".isSet()) {" << ln
                << "        strm << \"    " << f.m_name << " = \"";
>>>>>>> 99fb048a

            if (mapType || hashType)
            {
<<<<<<< HEAD
                const auto & keyType =
                    (mapType ? mapType->m_keyType : hashType->m_keyType);

                const auto & valueType =
                    (mapType ? mapType->m_valueType : hashType->m_valueType);

                out << ln << indent << indent << indent << "<< \"";
                if (mapType) {
                    out << "QMap";
                }
                else {
                    out << "QHash";
                }

                const auto valueTypeName = typeToStr(valueType, {});

                out << "<"
                    << typeToStr(keyType, {}) << ", "
                    << valueTypeName
                    << "> {\";" << ln
                    << indent << indent << "for(const auto & it: toRange(*m_"
                    << f.m_name << ")) {" << ln
                    << indent << indent << indent << "strm << \""
                    << indent << indent << "[\" << it.key() << \"] = \"";

                if (valueTypeName == QStringLiteral("QVariant"))
                {
                    out << ";" << ln;
                    out << indent << indent << indent << "QString debugStr;"
                        << ln;

                    out << indent << indent << indent
                        << "QDebug dbg{&debugStr};" << ln;

                    out << indent << indent << indent << "dbg << it.value();"
                        << ln;

                    out << indent << indent << indent
                        << "strm << debugStr << \"\\n\";" << ln;
                }
                else
                {
                    out << " << it.value() << \"\\n\";" << ln;
                }

                out << indent << indent << "}" << ln
                    << indent << indent << "strm << \"    }\\n\";" << ln;
            }
            else if (setType)
            {
                out << ln << indent << indent << indent << "<< \"QSet<"
                    << typeToStr(setType->m_valueType, {}) << "> {\";" << ln
                    << indent << indent << "for(const auto & v: *m_" << f.m_name
                    << ") {" << ln
                    << indent << indent << indent << "strm << \""
                    << indent << indent << "\" << v << \"\\n\";" << ln
                    << indent << indent << "}" << ln
                    << indent << indent << "strm << \"    }\\n\";" << ln;
            }
            else if (listType)
            {
                out << ln << indent << indent << indent << "<< \"QList<"
                    << typeToStr(listType->m_valueType, {}) << "> {\";" << ln
                    << indent << indent << "for(const auto & v: *m_" << f.m_name
                    << ") {" << ln
                    << indent << indent << indent << "strm << \""
                    << indent << indent << "\" << v << \"\\n\";" << ln
                    << indent << indent << "}" << ln
                    << indent << indent << "strm << \"    }\\n\";" << ln;
            }
            else if (s.m_name == QStringLiteral("Data") &&
                     f.m_name == QStringLiteral("body"))
            {
                out << ";" << ln
                    << indent << indent << "if (m_" << f.m_name
                    << "->size() <= 1024) {" << ln
                    << indent << indent << indent << "strm << m_"
                    << f.m_name << "->toHex() << \"\\n\";" << ln
                    << indent << indent << "}" << ln
                    << indent << indent << "else {" << ln
                    << indent << indent << indent
                    << "strm << \"<binary data, \" << m_" << f.m_name
                    << "->size() << \" bytes>\" << \"\\n\";" << ln
                    << indent << indent << "}" << ln;
            }
            else if (dynamic_cast<Parser::ByteArrayType*>(f.m_type.get()) &&
                     f.m_name.endsWith(QStringLiteral("Hash")))
            {
                out << ln << indent << indent << indent << "<< m_"
                    << f.m_name << "->toHex() << \"\\n\";" << ln;
            }
            else if (const auto * primitiveType =
                     dynamic_cast<Parser::PrimitiveType*>(f.m_type.get());
                     primitiveType &&
                     primitiveType->m_type == Parser::PrimitiveType::Type::Bool)
            {
                out << ln << indent << indent << indent << "<< (*m_"
                    << f.m_name << " ? \"true\" : \"false\") << \"\\n\";" << ln;
            }
            else if (const auto * variantType =
                     dynamic_cast<Parser::VariantType*>(f.m_type.get()))
            {
                out << ";" << ln;
                out << indent << indent << "QString debugStr;" << ln;
                out << indent << indent << "QDebug dbg{&debugStr};" << ln;
                out << indent << indent << "dbg << *m_" << f.m_name << ";"
                    << ln;
                out << indent << indent << "strm << debugStr;" << ln;
=======
                out << ln << "            << \"QMap<"
                    << typeToStr(mapType->m_keyType, {}) << ", "
                    << typeToStr(mapType->m_valueType, {})
                    << "> {\";" << ln;
                out << "        for(const auto & it: toRange(" << f.m_name
                    << ".ref())) {" << ln;
                out << "            strm << \"        [\" << it.key() << \"] = \" "
                    << "<< it.value() << \"\\n\";" << ln;
                out << "        }" << ln;
                out << "        strm << \"    }\\n\";" << ln;
            }
            else if (setType)
            {
                out << ln << "            << \"QSet<"
                    << typeToStr(setType->m_valueType, {}) << "> {\";" << ln;
                out << "        for(const auto & v: " << f.m_name
                    << ".ref()) {" << ln;
                out << "            strm << \"        \" << v << \"\\n\";" << ln;
                out << "        }" << ln;
                out << "        strm << \"    }\\n\";" << ln;
            }
            else if (listType)
            {
                out << ln << "            << \"QList<"
                    << typeToStr(listType->m_valueType, {}) << "> {\";" << ln;
                out << "        for(const auto & v: " << f.m_name
                    << ".ref()) {" << ln;
                out << "            strm << \"        \" << v << \"\\n\";" << ln;
                out << "        }" << ln;
                out << "        strm << \"    }\\n\";" << ln;
>>>>>>> 99fb048a
            }
            else if (s.m_name == QStringLiteral("Data") &&
                     f.m_name == QStringLiteral("body"))
            {
                out << ";" << ln
                    << "        if (" << f.m_name
                    << ".ref().size() <= 1024) {" << ln
                    << "            strm << "
                    << f.m_name << ".ref().toHex() << \"\\n\";" << ln
                    << "        }" << ln
                    << "        else {" << ln
                    << "            "
                    << "strm << \"<binary data, \" << " << f.m_name
                    << ".ref().size() << \" bytes>\" << \"\\n\";" << ln
                    << "        }" << ln;
            }
            else
            {
<<<<<<< HEAD
                out << ln << indent << indent << indent << "<< *m_"
                    << f.m_name << " << \"\\n\";" << ln;
=======
                out << ln << "            << "
                    << f.m_name << ".ref() << \"\\n\";" << ln;
>>>>>>> 99fb048a
            }

            out << indent << "}" << ln
                << indent << "else {" << ln
                << indent << indent << "strm << \"" << indent << f.m_name
                << " is not set\\n\";" << ln
                << indent << "}" << ln << ln;
            previousOptional = true;
        }
        else
        {
            out << indent << "strm << \"" << indent << f.m_name << " = \"";

            if (mapType || hashType)
            {
                const auto & keyType =
                    (mapType ? mapType->m_keyType : hashType->m_keyType);

                const auto & valueType =
                    (mapType ? mapType->m_valueType : hashType->m_valueType);

                out << ln << indent << indent << "<< \"";
                if (mapType) {
                    out << "QMap";
                }
                else {
                    out << "QHash";
                }

                const auto valueTypeName = typeToStr(valueType, {});

                out << "<"
                    << typeToStr(keyType, {}) << ", "
                    << valueTypeName
                    << "> {\";" << ln
                    << indent << "for(const auto & it: toRange(m_"
                    << f.m_name << ")) {" << ln
                    << indent << indent << "strm << \""
                    << indent << "[\" << it.key() << \"] = \"";

                if (valueTypeName == QStringLiteral("QVariant"))
                {
                    out << ";" << ln;
                    out << indent << indent << "QString debugStr;"
                        << ln;

                    out << indent << indent
                        << "QDebug dbg{&debugStr};" << ln;

                    out << indent << indent << "dbg << it.value();"
                        << ln;

                    out << indent << indent
                        << "strm << debugStr << \"\\n\";" << ln;
                }
                else
                {
                    out << " << it.value() << \"\\n\";" << ln;
                }

                out << indent << "}" << ln
                    << indent << "strm << \"    }\\n\";" << ln;
            }
            else if (setType)
            {
                out << ln << indent << indent << "<< \"QSet<"
                    << typeToStr(setType->m_valueType, {}) << "> {\";" << ln
                    << indent << "for(const auto & v: m_" << f.m_name << ") {"
                    << ln
                    << indent << indent << "strm << \"" << indent
                    << "\" << v << \"\\n\";" << ln
                    << indent << "}" << ln
                    << indent << "strm << \"}\\n\";" << ln;
            }
            else if (listType)
            {
                out << ln << indent << indent << "<< \"QList<"
                    << typeToStr(listType->m_valueType, {}) << "> {\";" << ln
                    << indent << "for(const auto & v: m_" << f.m_name << ") {"
                    << ln
                    << indent << indent << "strm << \"" << indent
                    << "\" << v << \"\\n\";" << ln
                    << indent << "}" << ln
                    << indent << "strm << \"}\\n\";" << ln;
            }
            else if (s.m_name == QStringLiteral("Note") &&
                     f.m_name == QStringLiteral("thumbnailData"))
            {
                out << ";" << ln
                    << indent << "if (m_" << f.m_name
                    << ".size() <= 1024) {" << ln
                    << indent << indent << "strm << m_"
                    << f.m_name << ".toHex() << \"\\n\";" << ln
                    << indent << "}" << ln
                    << indent << "else {" << ln
                    << indent << indent
                    << "strm << \"<binary data, \" << m_" << f.m_name
                    << ".size() << \" bytes>\" << \"\\n\";" << ln
                    << indent << "}" << ln;
            }
            else if (const auto * primitiveType =
                     dynamic_cast<Parser::PrimitiveType*>(f.m_type.get());
                     primitiveType &&
                     primitiveType->m_type == Parser::PrimitiveType::Type::Bool)
            {
                out << ln << indent << indent << "<< (m_"
                    << f.m_name << " ? \"true\" : \"false\") << \"\\n\";" << ln;
            }
            else if (const auto * variantType =
                     dynamic_cast<Parser::VariantType*>(f.m_type.get()))
            {
                out << ln << ";" << ln;
                out << indent << indent << "QString debugStr;" << ln;
                out << indent << indent << "QDebug dbg{&debugStr};" << ln;
                out << indent << indent << "dbg << m_" << f.m_name << ";"
                    << ln;
                out << indent << indent << "strm << debugStr;" << ln;
            }
            else
            {
                out << ln << indent << indent << "<< m_"
                    << f.m_name << " << \"\\n\";" << ln;
            }

            previousOptional = false;
        }
    }

    out << indent << "strm << \"}\\n\";" << ln
        << "}" << ln << ln;
}

void Generator::generateTestServerHelperClassDefinition(
    const Parser::Service & service, OutputFileContext & ctx)
{
    for(const auto & func: service.m_functions)
    {
        if (func.m_isOneway) {
            throw std::runtime_error("oneway functions are not supported");
        }

        ctx.m_out << blockSeparator << ln << ln;

        QString funcName = capitalize(func.m_name);

        ctx.m_out << "class " << service.m_name << funcName
            << "TesterHelper: public QObject" << ln
            << "{" << ln
            << "    Q_OBJECT" << ln;

        auto responseType = typeToStr(func.m_type, func.m_name);
        ctx.m_out << "public:" << ln
            << "    using Executor = std::function<" << ln
            << "        " << responseType << "(" << ln;

        for(const auto & param: func.m_params)
        {
            if (param.m_name == QStringLiteral("authenticationToken")) {
                // Auth token is a part of IRequestContext interface
                continue;
            }

            auto paramType = typeToStr(
                param.m_type,
                func.m_name + QStringLiteral(", ") + param.m_name,
                MethodType::FuncParamType);
            ctx.m_out << "            " << paramType << "," << ln;
        }

        ctx.m_out << "            IRequestContextPtr ctx)>;"
            << ln << ln;

        ctx.m_out << "public:" << ln
            << "    explicit " << service.m_name << funcName << "TesterHelper("
            << ln
            << "            Executor executor," << ln
            << "            QObject * parent = nullptr) :"
            << ln
            << "        QObject(parent)," << ln
            << "        m_executor(std::move(executor))" << ln
            << "    {}" << ln << ln;

        ctx.m_out << "Q_SIGNALS:" << ln
            << "    void " << func.m_name << "RequestReady(" << ln;
        if (responseType != QStringLiteral("void")) {
            ctx.m_out << "        " << responseType << " value," << ln;
        }
        ctx.m_out << "        std::exception_ptr e," << ln
            << "        QUuid requestId" << ");" << ln << ln;

        ctx.m_out << "public Q_SLOTS:" << ln
            << "    void on" << funcName << "RequestReceived(" << ln;

        for(const auto & param: func.m_params)
        {
            if (param.m_name == QStringLiteral("authenticationToken")) {
                // Auth token is a part of IRequestContext interface
                continue;
            }

            auto paramType = typeToStr(
                param.m_type,
                func.m_name + QStringLiteral(", ") + param.m_name,
                MethodType::FuncParamType);
            if (paramType.startsWith(QStringLiteral("const "))) {
                paramType = paramType.mid(6);
            }
            if (paramType.endsWith(QStringLiteral(" &"))) {
                paramType = paramType.mid(0, paramType.size() - 2);
            }

            ctx.m_out << "        " << paramType << " " << param.m_name
                << "," << ln;
        }

        ctx.m_out << "        IRequestContextPtr ctx)" << ln
            << "    {" << ln;

        ctx.m_out << "        try" << ln
            << "        {" << ln;

        ctx.m_out << "            ";

        if (responseType != QStringLiteral("void")) {
            ctx.m_out << "auto v = ";
        }

        ctx.m_out << "m_executor(" << ln;

        for(const auto & param: func.m_params)
        {
            if (param.m_name == QStringLiteral("authenticationToken")) {
                // Auth token is a part of IRequestContext interface
                continue;
            }

            ctx.m_out << "                " << param.m_name << "," << ln;
        }

        ctx.m_out << "                ctx);" << ln << ln;

        ctx.m_out << "            Q_EMIT " << func.m_name << "RequestReady("
            << ln;

        if (responseType != QStringLiteral("void")) {
            ctx.m_out << "                v," << ln;
        }

        ctx.m_out << "                "
            << "std::exception_ptr{}," << ln;

        ctx.m_out << "                ctx->requestId());" << ln
            << "        }" << ln;

        ctx.m_out << "        catch(const std::exception &)" << ln
            << "        {" << ln;

        ctx.m_out << "            Q_EMIT " << func.m_name << "RequestReady("
            << ln;

        if (responseType != QStringLiteral("void")) {
            ctx.m_out << "                {}," << ln;
        }

        ctx.m_out << "                "
            << "std::current_exception()," << ln;
        ctx.m_out << "                ctx->requestId());" << ln
            << "        }" << ln;

        ctx.m_out << "    }" << ln << ln;

        ctx.m_out << "private:" << ln
            << "    Executor m_executor;" << ln;

        ctx.m_out << "};" << ln << ln;
    }
}

void Generator::generateTestServerPrepareRequestParams(
    const Parser::Function & func,
    const QList<Parser::Enumeration> & enumerations,
    OutputFileContext & ctx)
{
    bool hasAuthenticationToken = false;
    for(const auto & param: func.m_params)
    {
        if (param.m_name == QStringLiteral("authenticationToken")) {
            // Auth token is a part of IRequestContext interface
            hasAuthenticationToken = true;
            continue;
        }

        const auto paramTypeName = typeToStr(
            param.m_type,
            {},
            MethodType::TypeName);

        QString actualParamTypeName;

        if (dynamic_cast<Parser::PrimitiveType*>(param.m_type.get()) ||
            dynamic_cast<Parser::StringType*>(param.m_type.get()) ||
            dynamic_cast<Parser::ByteArrayType*>(param.m_type.get()))
        {
            actualParamTypeName = paramTypeName;
        }
        else if (const auto * identifierType =
                 dynamic_cast<Parser::IdentifierType*>(param.m_type.get()))
        {
            actualParamTypeName = clearInclude(identifierType->m_identifier);
            actualParamTypeName = aliasedTypeName(actualParamTypeName);
        }
        else {
            throw std::runtime_error("Unsupported parameter type: " +
                                     paramTypeName.toStdString());
        }

        ctx.m_out << "    " << paramTypeName << " " << param.m_name
            << " = ";

        const auto enumIt = std::find_if(
            enumerations.begin(),
            enumerations.end(),
            [&] (const Parser::Enumeration & e)
            {
                return e.m_name == actualParamTypeName;
            });
        if (enumIt != enumerations.end())
        {
            const Parser::Enumeration & e = *enumIt;
            if (e.m_values.isEmpty()) {
                throw std::runtime_error(
                    "Detected enumeration without items: " +
                    e.m_name.toStdString());
            }

            int index = rand() % e.m_values.size();
            ctx.m_out << actualParamTypeName
                << "::" << e.m_values[index].first << ";" << ln;
        }
        else
        {
            ctx.m_out << getGenerateRandomValueFunction(actualParamTypeName)
                << ";" << ln;
        }
    }

    ctx.m_out << "    IRequestContextPtr ctx = newRequestContext(";
    if (hasAuthenticationToken) {
        ctx.m_out << ln
            << "        QStringLiteral(\"authenticationToken\")";
    }
    ctx.m_out << ");" << ln << ln;
}

void Generator::generateTestServerPrepareRequestResponse(
    const Parser::Function & func,
    const QList<Parser::Enumeration> & enumerations,
    OutputFileContext & ctx)
{
    QString responseTypeName = typeToStr(
        func.m_type,
        {},
        MethodType::TypeName);

    bool responseTypeIsVoid = (responseTypeName == QStringLiteral("void"));
    if (!responseTypeIsVoid) {
        ctx.m_out << "    " << responseTypeName << " response";
    }

    auto listType = std::dynamic_pointer_cast<Parser::ListType>(func.m_type);
    if (listType)
    {
        auto valueType = typeToStr(
            listType->m_valueType,
            {},
            MethodType::TypeName);

        auto actualValueType = clearInclude(valueType);
        actualValueType = aliasedTypeName(actualValueType);

        ctx.m_out << ";" << ln;
        for(size_t i = 0; i < 3; ++i) {
            ctx.m_out << "    response << "
                << getGenerateRandomValueFunction(actualValueType)
                << ";" << ln;
        }
        ctx.m_out << ln;

        return;
    }

    auto setType = std::dynamic_pointer_cast<Parser::SetType>(func.m_type);
    if (setType)
    {
        auto valueType = typeToStr(
            setType->m_valueType,
            {},
            MethodType::TypeName);

        auto actualValueType = clearInclude(valueType);
        actualValueType = aliasedTypeName(actualValueType);

        ctx.m_out << ";" << ln;
        for(size_t i = 0; i < 3; ++i) {
            ctx.m_out << "    Q_UNUSED(response.insert("
                << getGenerateRandomValueFunction(actualValueType)
                << "))" << ln;
        }
        ctx.m_out << ln;
        return;
    }

    auto mapType = std::dynamic_pointer_cast<Parser::MapType>(func.m_type);
    if (mapType)
    {
        auto keyType = typeToStr(
            mapType->m_keyType,
            {},
            MethodType::TypeName);

        auto valueType = typeToStr(
            mapType->m_valueType,
            {},
            MethodType::TypeName);

        auto actualKeyType = clearInclude(keyType);
        actualKeyType = aliasedTypeName(actualKeyType);

        auto actualValueType = clearInclude(valueType);
        actualValueType = aliasedTypeName(actualValueType);

        ctx.m_out << ";" << ln;
        for(size_t i = 0; i < 3; ++i) {
            ctx.m_out << "    response["
                << getGenerateRandomValueFunction(actualKeyType)
                << "] = "
                << getGenerateRandomValueFunction(actualValueType)
                << ";" << ln;
        }
        ctx.m_out << ln;
        return;
    }
    else if (!responseTypeIsVoid)
    {
        QString actualResponseTypeName = clearInclude(responseTypeName);
        actualResponseTypeName = aliasedTypeName(actualResponseTypeName);

        auto enumIt = std::find_if(
            enumerations.begin(),
            enumerations.end(),
            [&] (const Parser::Enumeration & e)
            {
                return e.m_name == actualResponseTypeName;
            });
        if (enumIt != enumerations.end())
        {
            const Parser::Enumeration & e = *enumIt;
            if (e.m_values.isEmpty()) {
                throw std::runtime_error(
                    "Detected enumeration without items: " +
                    e.m_name.toStdString());
            }

            int index = rand() % e.m_values.size();
            ctx.m_out << " = " << actualResponseTypeName
                << "::" << e.m_values[index].first << ";" << ln << ln;
        }
        else
        {
            ctx.m_out << " = "
                << getGenerateRandomValueFunction(actualResponseTypeName)
                << ";" << ln << ln;
        }
    }
}

void Generator::generateTestServerPrepareRequestExceptionResponse(
    const Parser & parser,
    const Parser::Field & e,
    OutputFileContext & ctx)
{
    auto exceptionTypeName = typeToStr(
        e.m_type,
        {},
        MethodType::TypeName);

    if (exceptionTypeName == QStringLiteral("ThriftException")) {
        ctx.m_out << "    auto " << e.m_name << " = "
            << "ThriftException(" << ln
            << "        ThriftException::Type::INTERNAL_ERROR," << ln
            << "        QStringLiteral(\"Internal error\"));" << ln;

        ctx.m_out << ln;
        return;
    }

    const auto & exceptions = parser.exceptions();
    auto exceptionIt = std::find_if(
        exceptions.begin(),
        exceptions.end(),
        [&] (const Parser::Structure & s)
        {
            return s.m_name == exceptionTypeName;
        });

    if (Q_UNLIKELY(exceptionIt == exceptions.end())) {
        throw std::runtime_error(
            "Failed to find exception by type name: " +
            exceptionTypeName.toStdString());
    }

    ctx.m_out << "    auto " << e.m_name << " = " << exceptionTypeName
        << "();" << ln;

    const QString fieldPrefix =
        QStringLiteral("    ") + e.m_name + QStringLiteral(".");

    for(const auto & f: exceptionIt->m_fields) {
        generateGetRandomValueExpression(f, fieldPrefix, parser, ctx.m_out);
    }

    ctx.m_out << ln;
}

void Generator::generateTestServerHelperLambda(
    const Parser::Service & service,
    const Parser::Function & func,
    const Parser & parser,
    OutputFileContext & ctx,
    const QString & exceptionToThrow)
{
    ctx.m_out << "    " << service.m_name << capitalize(func.m_name)
        << "TesterHelper helper(" << ln
        << "        [&] (";

    bool hasParams = false;
    bool firstParam = true;
    for(const auto & param: func.m_params)
    {
        if (param.m_name == QStringLiteral("authenticationToken")) {
            // Auth token is a part of IRequestContext interface
            continue;
        }

        hasParams = true;

        auto paramTypeName = typeToStr(
            param.m_type,
            {},
            MethodType::TypeName);

        if (!dynamic_cast<Parser::PrimitiveType*>(param.m_type.get()) &&
            !dynamic_cast<Parser::ByteArrayType*>(param.m_type.get()))
        {
            paramTypeName.prepend(QStringLiteral("const "));
            paramTypeName.append(QStringLiteral(" &"));
        }

        if (!firstParam) {
            ctx.m_out << "             ";
        }

        ctx.m_out << paramTypeName << " "
            << param.m_name << "Param," << ln;

        firstParam = false;
    }

    if (hasParams) {
        ctx.m_out << "             ";
    }

    auto returnTypeName = typeToStr(
        func.m_type,
        {},
        MethodType::TypeName);

    ctx.m_out << "IRequestContextPtr ctxParam) -> " << returnTypeName << ln;

    ctx.m_out << "        {" << ln;

    for(const auto & param: func.m_params)
    {
        if (param.m_name == QStringLiteral("authenticationToken")) {
            ctx.m_out << "            Q_ASSERT("
                << "ctx->authenticationToken() == "
                << "ctxParam->authenticationToken());" << ln;
            continue;
        }

        if (const auto s = structForType(param.m_type, parser); s &&
            structContainsLocalFieldsRecursive(*s, parser.structures()))
        {
            ctx.m_out << indent << indent << indent
                << "compareValuesWithoutLocalFields("
                << param.m_name << "Param, " << param.m_name << ");" << ln;
        }
        else if (const auto listType =
                    std::dynamic_pointer_cast<Parser::ListType>(param.m_type))
        {
            if (const auto s =
                structForType(listType->m_valueType, parser); s &&
                structContainsLocalFieldsRecursive(*s, parser.structures()))
            {
                ctx.m_out << indent << indent << indent
                    << "compareListValuesWithoutLocalFields("
                    << param.m_name << "Param, " << param.m_name << ");" << ln;
            }
            else
            {
                ctx.m_out << indent << indent << indent << "Q_ASSERT("
                    << param.m_name << " == " << param.m_name << "Param);"
                    << ln;
            }
        }
        else if (const auto setType =
                 std::dynamic_pointer_cast<Parser::SetType>(param.m_type))
        {
            if (const auto s =
                structForType(setType->m_valueType, parser); s &&
                structContainsLocalFieldsRecursive(*s, parser.structures()))
            {
                ctx.m_out << indent << indent << indent
                    << "compareSetValuesWithoutLocalFields("
                    << param.m_name << "Param, " << param.m_name << ");" << ln;
            }
            else
            {
                ctx.m_out << indent << indent << indent << "Q_ASSERT("
                    << param.m_name << " == " << param.m_name << "Param);"
                    << ln;
            }
        }
        else if (const auto mapType =
                 std::dynamic_pointer_cast<Parser::MapType>(param.m_type))
        {
            if (const auto s =
                structForType(setType->m_valueType, parser); s &&
                structContainsLocalFieldsRecursive(*s, parser.structures()))
            {
                ctx.m_out << indent << indent << indent
                    << "compareMapValuesWithoutLocalFields("
                    << param.m_name << "Param, " << param.m_name << ");" << ln;
            }
            else
            {
                ctx.m_out << indent << indent << indent << "Q_ASSERT("
                    << param.m_name << " == " << param.m_name << "Param);"
                    << ln;
            }
        }
        else
        {
            ctx.m_out << indent << indent << indent << "Q_ASSERT("
                << param.m_name << " == " << param.m_name << "Param);" << ln;
        }
    }

    if (!exceptionToThrow.isEmpty()) {
        ctx.m_out << "            throw " << exceptionToThrow << ";" << ln
            << "        });" << ln << ln;
        return;
    }

    ctx.m_out << "            return";

    auto funcVoidType = std::dynamic_pointer_cast<Parser::VoidType>(func.m_type);
    if (!funcVoidType) {
        ctx.m_out << " response";
    }

    ctx.m_out << ";" << ln
        << "        });" << ln << ln;
}

void Generator::generateTestServerSocketSetup(
    const Parser::Service & service,
    const Parser::Function & func,
    OutputFileContext & ctx)
{
    auto funcName = capitalize(func.m_name);

    ctx.m_out << "    " << service.m_name << "Server server;" << ln
        << "    QObject::connect(" << ln
        << "        &server," << ln
        << "        &" << service.m_name << "Server::" << func.m_name
        << "Request," << ln
        << "        &helper," << ln
        << "        &" << service.m_name << funcName
        << "TesterHelper::on" << funcName << "RequestReceived);"
        << ln;

    ctx.m_out << "    QObject::connect(" << ln
        << "        &helper," << ln
        << "        &" << service.m_name << funcName << "TesterHelper::"
        << func.m_name << "RequestReady," << ln
        << "        &server," << ln
        << "        &" << service.m_name << "Server::on" << funcName
        << "RequestReady);" << ln << ln;

    ctx.m_out << "    QTcpServer tcpServer;" << ln
        << "    QVERIFY(tcpServer.listen(QHostAddress::LocalHost));"
        << ln
        << "    quint16 port = tcpServer.serverPort();" << ln
        << ln;

    ctx.m_out << "    QTcpSocket * pSocket = nullptr;" << ln
        << "    QObject::connect(" << ln
        << "        &tcpServer," << ln
        << "        &QTcpServer::newConnection," << ln
        << "        &tcpServer," << ln
        << "        [&] {" << ln
        << "            pSocket = tcpServer.nextPendingConnection();"
        << ln
        << "            Q_ASSERT(pSocket);" << ln
        << "            QObject::connect(" << ln
        << "                pSocket," << ln
        << "                &QAbstractSocket::disconnected," << ln
        << "                pSocket," << ln
        << "                &QAbstractSocket::deleteLater);" << ln
        << "            if (!pSocket->waitForConnected()) {" << ln
        << "                QFAIL(\"Failed to establish connection\");"
        << ln
        << "            }" << ln << ln
        << "            QByteArray requestData = "
        << "readRequestBodyFromSocket(*pSocket);" << ln
        << "            server.onRequest(requestData, QUuid::createUuid());" << ln
        << "        });" << ln << ln;

    ctx.m_out << "    QObject::connect(" << ln
        << "        &server," << ln
        << "        &" << service.m_name << "Server::" << func.m_name
        << "RequestReady," << ln
        << "        &server," << ln
        << "        [&] (QByteArray responseData, [[maybe_unused]] QUuid requestId)" << ln
        << "        {" << ln
        << "            QByteArray buffer;" << ln
        << "            buffer.append(\"HTTP/1.1 200 OK\\r\\n\");"
        << ln
        << "            buffer.append(\"Content-Length: \");" << ln
        << "            buffer.append(QString::number("
        << "responseData.size()).toUtf8());" << ln
        << "            buffer.append(\"\\r\\n\");" << ln
        << "            buffer.append(\"Content-Type: "
        << "application/x-thrift\\r\\n\\r\\n\");" << ln
        << "            buffer.append(responseData);" << ln << ln
        << "            if (!writeBufferToSocket(buffer, "
        << "*pSocket)) {" << ln
        << "                QFAIL(\"Failed to write response to socket\");"
        << ln
        << "            }" << ln
        << "        });" << ln << ln;
}

void Generator::generateTestServerServiceCall(
    Parser & parser,
    const Parser::Service & service,
    const Parser::Function & func,
    const ServiceCallKind callKind,
    OutputFileContext & ctx,
    const QString & exceptionTypeToCatch,
    const QString & exceptionNameToCompare)
{
    auto funcReturnTypeName = typeToStr(
        func.m_type,
        {},
        MethodType::TypeName);

    auto serviceName = decapitalize(service.m_name);

    ctx.m_out << "    auto "
        << serviceName << " =" << ln
        << "        new" << service.m_name << "(" << ln
        << "            QStringLiteral(\"http://127.0.0.1:\") + "
        << "QString::number(port)," << ln;

    if (service.m_name == QStringLiteral("NoteStore")) {
        ctx.m_out << "            QString{}," << ln;
    }

    ctx.m_out << "            nullptr," << ln
        << "            nullRetryPolicy());" << ln << ln;

    QString indentStr = QStringLiteral("    ");
    if (!exceptionTypeToCatch.isEmpty())
    {
        ctx.m_out << indent << "bool caughtException = false;" << ln;

        ctx.m_out << indent << "try" << ln
            << indent << "{" << ln;

        indentStr += QString::fromUtf8(indent);
    }

    if (callKind == ServiceCallKind::Sync)
    {
        ctx.m_out << indentStr;
        if (funcReturnTypeName != QStringLiteral("void")) {
            ctx.m_out << funcReturnTypeName << " res = ";
        }

        ctx.m_out << serviceName << "->" << func.m_name << "(" << ln;
    }
    else if (callKind == ServiceCallKind::Async)
    {
        ctx.m_out << indentStr << "QFuture<" << funcReturnTypeName
            << "> result = " << serviceName << "->" << func.m_name << "Async("
            << ln;
    }
    else
    {
        throw std::runtime_error(
            "Unsupported service call kind: " +
            QString::number(static_cast<qint64>(callKind)).toStdString());
    }

    for(const auto & param: func.m_params)
    {
        if (param.m_name == QStringLiteral("authenticationToken")) {
            // Auth token is a part of IRequestContext interface
            continue;
        }

        ctx.m_out << indentStr << "    " << param.m_name << "," << ln;
    }

    ctx.m_out << indentStr << "    ctx);" << ln << ln;

    if (callKind == ServiceCallKind::Async)
    {
        ctx.m_out << indentStr << "QFutureWatcher<" << funcReturnTypeName
            << "> watcher;" << ln
            << indentStr << "QEventLoop loop;" << ln
            << indentStr << "QObject::connect(" << ln
            << indentStr << indent << "&watcher, "
            << "&QFutureWatcher<" << funcReturnTypeName << ">::finished, &loop,"
            << ln
            << indentStr << indent << "&QEventLoop::quit);" << ln << ln
            << indentStr << "watcher.setFuture(result);" << ln
            << indentStr << "loop.exec();" << ln;

        if (exceptionTypeToCatch.isEmpty())
        {
            if (funcReturnTypeName != QStringLiteral("void")) {
                ctx.m_out << ln;
                if (const auto s = structForType(func.m_type, parser); s &&
                    structContainsLocalFieldsRecursive(*s, parser.structures()))
                {
                    ctx.m_out << indentStr << "compareValuesWithoutLocalFields("
                        << "result.result(), response);" << ln;
                }
                else if (const auto listType =
                    std::dynamic_pointer_cast<Parser::ListType>(func.m_type))
                {
                    if (const auto s =
                        structForType(listType->m_valueType, parser); s &&
                        structContainsLocalFieldsRecursive(
                            *s, parser.structures()))
                    {
                        ctx.m_out << indentStr
                            << "compareListValuesWithoutLocalFields("
                            << "result.result(), response);" << ln;
                    }
                    else
                    {
                        ctx.m_out << indentStr
                            << "QVERIFY(result.result() == response);" << ln;
                    }
                }
                else if (const auto setType =
                         std::dynamic_pointer_cast<Parser::SetType>(
                             func.m_type))
                {
                    if (const auto s =
                        structForType(setType->m_valueType, parser); s &&
                        structContainsLocalFieldsRecursive(
                            *s, parser.structures()))
                    {
                        ctx.m_out << indentStr
                            << "compareSetValuesWithoutLocalFields("
                            << "result.result(), response);" << ln;
                    }
                    else
                    {
                        ctx.m_out << indentStr
                            << "QVERIFY(result.result() == response);" << ln;
                    }
                }
                else if (const auto mapType =
                    std::dynamic_pointer_cast<Parser::MapType>(func.m_type))
                {
                    if (const auto s =
                        structForType(mapType->m_valueType, parser); s &&
                        structContainsLocalFieldsRecursive(
                            *s, parser.structures()))
                    {
                        ctx.m_out << indentStr
                            << "compareMapValuesWithoutLocalFields("
                            << "result.result(), response);" << ln;
                    }
                    else
                    {
                        ctx.m_out << indentStr
                            << "QVERIFY(result.result() == response);" << ln;
                    }
                }
                else
                {
                    ctx.m_out << indentStr
                        << "QVERIFY(result.result() == response);" << ln;
                }
            }
        }
        else
        {
            ctx.m_out << ln;
            ctx.m_out << indentStr << "result.waitForFinished();" << ln;
        }
    }

    if (!exceptionTypeToCatch.isEmpty())
    {
        if ((callKind == ServiceCallKind::Sync) &&
            (funcReturnTypeName != QStringLiteral("void")))
        {
            ctx.m_out << indentStr << "Q_UNUSED(res)" << ln;
        }

        ctx.m_out << "    }" << ln
            << "    catch(const " << exceptionTypeToCatch << " & e)" << ln
            << "    {" << ln
            << "        caughtException = true;" << ln
            << "        QVERIFY(e == " << exceptionNameToCompare << ");" << ln
            << "    }" << ln << ln;

        ctx.m_out << "    QVERIFY(caughtException);" << ln;
        return;
    }

    if ((callKind == ServiceCallKind::Sync) &&
        (funcReturnTypeName != QStringLiteral("void")))
    {
        if (const auto s = structForType(func.m_type, parser); s &&
            structContainsLocalFieldsRecursive(*s, parser.structures()))
        {
            ctx.m_out << indent
                << "compareValuesWithoutLocalFields(res, response);" << ln;
        }
        else if (const auto listType =
                 std::dynamic_pointer_cast<Parser::ListType>(func.m_type))
        {
            if (const auto s =
                structForType(listType->m_valueType, parser); s &&
                structContainsLocalFieldsRecursive(*s, parser.structures()))
            {
                ctx.m_out << indent
                    << "compareListValuesWithoutLocalFields(res, response);" << ln;
            }
            else
            {
                ctx.m_out << indent
                    << "QVERIFY(res == response);" << ln;
            }
        }
        else if (const auto setType =
                 std::dynamic_pointer_cast<Parser::SetType>(func.m_type))
        {
            if (const auto s =
                structForType(setType->m_valueType, parser); s &&
                structContainsLocalFieldsRecursive(*s, parser.structures()))
            {
                ctx.m_out << indent
                    << "compareSetValuesWithoutLocalFields(res, response);" << ln;
            }
            else
            {
                ctx.m_out << indent
                    << "QVERIFY(res == response);" << ln;
            }
        }
        else if (const auto mapType =
                 std::dynamic_pointer_cast<Parser::MapType>(func.m_type))
        {
            if (const auto s =
                structForType(mapType->m_valueType, parser); s &&
                structContainsLocalFieldsRecursive(*s, parser.structures()))
            {
                ctx.m_out << indent
                    << "compareMapValuesWithoutLocalFields(res, response);"
                    << ln;
            }
            else
            {
                ctx.m_out << indent
                    << "QVERIFY(res == response);" << ln;
            }
        }
        else
        {
            ctx.m_out << indent
                << "QVERIFY(res == response);" << ln;
        }
    }
}

void Generator::writeHeaderHeader(
    OutputFileContext & ctx, const QString & fileName,
    const QStringList & additionalIncludes,
    const HeaderKind headerKind,
    const QString & section,
    const QStringList & forwardDeclarationsOutsideNamespace)
{
    ctx.m_out << disclaimer << ln;

    const QString guard = getIncludeGuard(fileName, section);

    ctx.m_out << "#ifndef " << guard << ln;
    ctx.m_out << "#define " << guard << ln;
    ctx.m_out << ln;

    if (headerKind == HeaderKind::Public) {
        ctx.m_out << "#include <qevercloud/Export.h>" << ln << ln;
    }

    for(const auto & include: std::as_const(additionalIncludes))
    {
        if (include.startsWith(QChar::fromLatin1('<'))) {
            ctx.m_out << "#include " << include << ln;
        }
        else {
            ctx.m_out << "#include \"" << include << "\"" << ln;
        }
    }

    if (!additionalIncludes.isEmpty()) {
        ctx.m_out << ln;
    }

    for (const auto & fwd: std::as_const(forwardDeclarationsOutsideNamespace)) {
        ctx.m_out << fwd << ln;
    }

    if (!forwardDeclarationsOutsideNamespace.isEmpty()) {
        ctx.m_out << ln;
    }

    writeNamespaceBegin(ctx);
}

void Generator::writeHeaderBody(
    OutputFileContext & ctx, const QString & headerFileName,
    const QStringList & additionalIncludes,
    const HeaderKind headerKind, const int depth)
{
    ctx.m_out << disclaimer << ln;

    if (headerKind == HeaderKind::Public) {
        ctx.m_out << "#include <qevercloud/" << headerFileName << ">" << ln;
    }
    else {
        ctx.m_out << "#include \"" << headerFileName << "\"" << ln;
    }

    if (headerKind == HeaderKind::Test) {
        ctx.m_out << "#include \"";

        for (int i = 0; i < depth; ++i)
        {
            ctx.m_out << "../";
        }

        ctx.m_out << "../src/Impl.h\"" << ln;
    }
    else {
        ctx.m_out << "#include \"";

        for (int i = 0; i < depth; ++i)
        {
            ctx.m_out << "../";
        }

        ctx.m_out << "Impl.h\"" << ln;
    }

    for(const auto & include: additionalIncludes)
    {
        if (include.startsWith(QChar::fromLatin1('<'))) {
            ctx.m_out << "#include " << include << ln;
        }
        else {
            ctx.m_out << "#include \"" << include << "\"" << ln;
        }
    }

    ctx.m_out << ln;
    writeNamespaceBegin(ctx);
}

void Generator::writeHeaderFooter(
    QTextStream & out, const QString & fileName,
    const QStringList & extraLinesInsideNamespace,
    const QStringList & extraLinesOutsideNamespace,
    const QString & section)
{
    for(const auto & line: extraLinesInsideNamespace) {
        out << line << ln;
    }

    if (!extraLinesInsideNamespace.empty()) {
        out << ln;
    }

    writeNamespaceEnd(out);

    if (!extraLinesOutsideNamespace.empty()) {
        out << ln;
    }

    for(const auto & line: extraLinesOutsideNamespace) {
        out << line << ln;
    }

    const QString guard = getIncludeGuard(fileName, section);

    out << ln;
    out << "#endif // " << guard << ln;
}

QString Generator::typeToStr(
    std::shared_ptr<Parser::Type> type, const QString & identifier,
    const MethodType methodType) const
{
    const auto primitiveType =
        std::dynamic_pointer_cast<Parser::PrimitiveType>(type);

    const auto stringType =
        std::dynamic_pointer_cast<Parser::StringType>(type);

    const auto byteArrayType =
        std::dynamic_pointer_cast<Parser::ByteArrayType>(type);

    const auto variantType =
        std::dynamic_pointer_cast<Parser::VariantType>(type);

    const auto voidType = std::dynamic_pointer_cast<Parser::VoidType>(type);

    const auto identifierType =
        std::dynamic_pointer_cast<Parser::IdentifierType>(type);

    const auto mapType = std::dynamic_pointer_cast<Parser::MapType>(type);
    const auto setType = std::dynamic_pointer_cast<Parser::SetType>(type);
    const auto listType = std::dynamic_pointer_cast<Parser::ListType>(type);
    const auto hashType = std::dynamic_pointer_cast<Parser::HashType>(type);

    QString result;

    QString typeName;
    if (methodType == MethodType::FuncParamType) {
        typeName = typeToStr(type, identifier, MethodType::TypeName);
    }

    if (primitiveType)
    {
        switch (primitiveType->m_type)
        {
        case Parser::PrimitiveType::Type::Bool:
            {
                switch(methodType)
                {
                case MethodType::TypeName:
                case MethodType::ReadTypeName:
                    result = QStringLiteral("bool");
                    break;
                case MethodType::WriteMethod:
                    result = QStringLiteral("writer.writeBool(");
                    break;
                case MethodType::ReadMethod:
                    result = QStringLiteral("reader.readBool(");
                    break;
                case MethodType::ThriftFieldType:
                    result = QStringLiteral("ThriftFieldType::T_BOOL");
                    break;
                case MethodType::FuncParamType:
                    result = typeName;
                    break;
                default: result = QLatin1String("");
                }
            }
            break;
        case Parser::PrimitiveType::Type::Double:
            {
                switch(methodType)
                {
                case MethodType::TypeName:
                case MethodType::ReadTypeName:
                    result = QStringLiteral("double");
                    break;
                case MethodType::WriteMethod:
                    result = QStringLiteral("writer.writeDouble(");
                    break;
                case MethodType::ReadMethod:
                    result = QStringLiteral("reader.readDouble(");
                    break;
                case MethodType::ThriftFieldType:
                    result = QStringLiteral("ThriftFieldType::T_DOUBLE");
                    break;
                case MethodType::FuncParamType:
                    result = typeName;
                    break;
                default:
                    result = QLatin1String("");
                }
            }
            break;
        case Parser::PrimitiveType::Type::Byte:
            {
                switch(methodType)
                {
                case MethodType::TypeName:
                case MethodType::ReadTypeName:
                    result = QStringLiteral("quint8");
                    break;
                case MethodType::WriteMethod:
                    result = QStringLiteral("writer.writeByte(");
                    break;
                case MethodType::ReadMethod:
                    result = QStringLiteral("reader.readByte(");
                    break;
                case MethodType::ThriftFieldType:
                    result = QStringLiteral("ThriftFieldType::T_BYTE");
                    break;
                case MethodType::FuncParamType:
                    result = typeName;
                    break;
                default:
                    result = QLatin1String("");
                }
            }
            break;
        case Parser::PrimitiveType::Type::Int16:
            {
                switch(methodType)
                {
                case MethodType::TypeName:
                case MethodType::ReadTypeName:
                    result = QStringLiteral("qint16");
                    break;
                case MethodType::WriteMethod:
                    result = QStringLiteral("writer.writeI16(");
                    break;
                case MethodType::ReadMethod:
                    result = QStringLiteral("reader.readI16(");
                    break;
                case MethodType::ThriftFieldType:
                    result = QStringLiteral("ThriftFieldType::T_I16");
                    break;
                case MethodType::FuncParamType:
                    result = typeName;
                    break;
                default:
                    result = QLatin1String("");
                }
            }
            break;
        case Parser::PrimitiveType::Type::Int32:
            {
                switch(methodType)
                {
                case MethodType::TypeName:
                case MethodType::ReadTypeName:
                    result = QStringLiteral("qint32");
                    break;
                case MethodType::WriteMethod:
                    result = QStringLiteral("writer.writeI32(");
                    break;
                case MethodType::ReadMethod:
                    result = QStringLiteral("reader.readI32(");
                    break;
                case MethodType::ThriftFieldType:
                    result = QStringLiteral("ThriftFieldType::T_I32");
                    break;
                case MethodType::FuncParamType:
                    result = typeName;
                    break;
                default:
                    result = QLatin1String("");
                }
            }
            break;
        case Parser::PrimitiveType::Type::Int64:
            {
                switch(methodType)
                {
                case MethodType::TypeName:
                case MethodType::ReadTypeName:
                    result = QStringLiteral("qint64");
                    break;
                case MethodType::WriteMethod:
                    result = QStringLiteral("writer.writeI64(");
                    break;
                case MethodType::ReadMethod:
                    result = QStringLiteral("reader.readI64(");
                    break;
                case MethodType::ThriftFieldType:
                    result = QStringLiteral("ThriftFieldType::T_I64");
                    break;
                case MethodType::FuncParamType:
                    result = typeName;
                    break;
                default:
                    result = QLatin1String("");
                }
            }
            break;
        default:
            throw std::runtime_error{
                "Unexpected primitive type: " +
                QString::number(static_cast<qint64>(primitiveType->m_type)).toStdString()};
        }
    }
    else if (stringType)
    {
        switch(methodType)
        {
        case MethodType::TypeName:
        case MethodType::ReadTypeName:
            result = QStringLiteral("QString");
            break;
        case MethodType::WriteMethod:
            result = QStringLiteral("writer.writeString(");
            break;
        case MethodType::ReadMethod:
            result = QStringLiteral("reader.readString(");
            break;
        case MethodType::ThriftFieldType:
            result = QStringLiteral("ThriftFieldType::T_STRING");
            break;
        case MethodType::FuncParamType:
            result = typeName;
            break;
        default:
            result = QLatin1String("");
        }
    }
    else if (byteArrayType)
    {
        switch(methodType)
        {
        case MethodType::TypeName:
        case MethodType::ReadTypeName:
            result = QStringLiteral("QByteArray");
            break;
        case MethodType::WriteMethod:
            result = QStringLiteral("writer.writeBinary(");
            break;
        case MethodType::ReadMethod:
            result = QStringLiteral("reader.readBinary(");
            break;
        case MethodType::ThriftFieldType:
            result = QStringLiteral("ThriftFieldType::T_STRING");
            break;
        case MethodType::FuncParamType:
            result = typeName;
            break;
        default:
            result = QLatin1String("");
        }
    }
    else if (variantType)
    {
        switch(methodType)
        {
        case MethodType::TypeName:
        case MethodType::ReadTypeName:
            result = QStringLiteral("QVariant");
            break;
        case MethodType::FuncParamType:
            result = typeName;
            break;
        default:
            result = QLatin1String("");
        }
    }
    else if (voidType)
    {
        switch(methodType)
        {
        case MethodType::TypeName:
        case MethodType::ReadTypeName:
            result = QStringLiteral("void");
            break;
        default: result = QLatin1String("");
        }
    }
    else if (identifierType)
    {
        QString identifierTypeName = clearInclude(identifierType->m_identifier);
        if (methodType == MethodType::FuncParamType)
        {
            if (m_allEnums.contains(identifierTypeName))
            {
                result = typeName;
            }
            else
            {
                QString underlyingTypeName = aliasedTypeName(identifierTypeName);
                if (underlyingTypeName != identifierTypeName) {
                    result = typeName;
                }
                else {
                    QTextStream strm(&result);
                    strm << "const " << typeName << " &";
                }
            }
        }
        else if (methodType == MethodType::TypeName)
        {
            result = identifierTypeName;
        }
        else if (methodType == MethodType::ReadTypeName)
        {
            result = (identifierTypeName == QStringLiteral("Timestamp")
                      ? QStringLiteral("qint64")
                      : identifierTypeName);
        }
        else
        {
            if (const auto primitiveType = aliasedPrimitiveType(identifierTypeName))
            {
                const auto p = std::make_shared<Parser::PrimitiveType>(*primitiveType);
                result = typeToStr(p, identifier, methodType);
            }
            else if (m_stringTypeAliases.contains(identifierTypeName))
            {
                result = typeToStr(
                    std::make_shared<Parser::StringType>(), identifier,
                    methodType);
            }
            else if (m_byteArrayTypeAliases.contains(identifierTypeName))
            {
                result = typeToStr(
                    std::make_shared<Parser::ByteArrayType>(), identifier,
                    methodType);
            }
            else
            {
                if (m_allStructs.contains(identifierTypeName) ||
                    m_allExceptions.contains(identifierTypeName))
                {
                    switch(methodType)
                    {
                    case MethodType::WriteMethod:
                        {
                            QTextStream strm(&result);
                            strm << "write" << identifierTypeName << "(writer, ";
                        }
                        break;
                    case MethodType::ReadMethod:
                        {
                            QTextStream strm(&result);
                            strm << "read" << identifierTypeName << "(reader, ";
                        }
                        break;
                    case MethodType::ThriftFieldType:
                        result = QStringLiteral("ThriftFieldType::T_STRUCT");
                        break;
                    default:
                        result = QLatin1String("");
                    }
                }
                else if (m_allEnums.contains(identifierTypeName))
                {
                    switch(methodType)
                    {
                    case MethodType::WriteMethod:
                        result = QStringLiteral("writer.writeI32(static_cast<qint32>(");
                        break;
                    case MethodType::ReadMethod:
                        {
                            QTextStream strm(&result);
                            strm << "readEnum" << identifierTypeName << "(reader, ";
                        }
                        break;
                    case MethodType::ThriftFieldType:
                        result = QStringLiteral("ThriftFieldType::T_I32");
                        break;
                    default:
                        result = QLatin1String("");
                    }
                }
            }
        }
    }
    else if (mapType)
    {
        switch(methodType)
        {
        case MethodType::TypeName:
        case MethodType::ReadTypeName:
            {
                QTextStream strm(&result);
                strm << "QMap<" << typeToStr(mapType->m_keyType, identifier)
                    << ", " << typeToStr(mapType->m_valueType, identifier)
                    << ">";
            }
            break;
        case MethodType::WriteMethod:
            result = QStringLiteral("writer.writeMapBegin(");
            break;
        case MethodType::ReadMethod:
            result = QStringLiteral("reader.readMapBegin(");
            break;
        case MethodType::ThriftFieldType:
            result = QStringLiteral("ThriftFieldType::T_MAP");
            break;
        case MethodType::FuncParamType:
            result = typeName;
            break;
        default:
            result = QLatin1String("");
        }
    }
    else if (setType)
    {
        switch(methodType)
        {
        case MethodType::TypeName:
        case MethodType::ReadTypeName:
            {
                QTextStream strm(&result);
                strm << "QSet<" << typeToStr(setType->m_valueType, identifier)
                    << ">";
            }
            break;
        case MethodType::WriteMethod:
            result = QStringLiteral("writer.writeSetBegin(");
            break;
        case MethodType::ReadMethod:
            result = QStringLiteral("reader.readSetBegin(");
            break;
        case MethodType::ThriftFieldType:
            result = QStringLiteral("ThriftFieldType::T_SET");
            break;
        case MethodType::FuncParamType:
            result = typeName;
            break;
        default:
            result = QLatin1String("");
        }
    }
    else if (listType)
    {
        switch(methodType)
        {
        case MethodType::TypeName:
        case MethodType::ReadTypeName:
            {
                // list<string> => QStringList
                QString valueType = typeToStr(listType->m_valueType, identifier);
                if (valueType == QStringLiteral("QString")) {
                    result = QStringLiteral("QStringList");
                }
                else {
                    QTextStream strm(&result);
                    strm << "QList<" << valueType << ">";
                }

                break;
            }
        case MethodType::WriteMethod:
            result = QStringLiteral("writer.writeListBegin(");
            break;
        case MethodType::ReadMethod:
            result = QStringLiteral("reader.readListBegin(");
            break;
        case MethodType::ThriftFieldType:
            result = QStringLiteral("ThriftFieldType::T_LIST");
            break;
        case MethodType::FuncParamType:
            result = typeName;
            break;
        default:
            result = QLatin1String("");
        }
    }
    else if (hashType)
    {
        switch(methodType)
        {
        case MethodType::TypeName:
        case MethodType::ReadTypeName:
            {
                QTextStream strm(&result);
                strm << "QHash<" << typeToStr(hashType->m_keyType, identifier)
                    << ", " << typeToStr(hashType->m_valueType, identifier)
                    << ">";
            }
            break;
        case MethodType::FuncParamType:
            result = typeName;
            break;
        default:
            result = QLatin1String("");
        }
    }

    if (result.isEmpty() &&
        (methodType == MethodType::TypeName ||
         methodType == MethodType::ReadTypeName ||
         methodType == MethodType::FuncParamType ||
         methodType == MethodType::ThriftFieldType))
    {
        throw std::runtime_error(
            QString::fromUtf8("Error! unrecognized type (%1 of type %2, method type %3)")
            .arg(identifier, typeName, QString::number(static_cast<int>(methodType))).toStdString());
    }

    return result;
}

QString Generator::valueToStr(
    std::shared_ptr<Parser::ConstValue> value,
    std::shared_ptr<Parser::Type> type, const QString & identifier,
    const QString & offset)
{
    if (!value) {
        return QString();
    }

    auto mapType = std::dynamic_pointer_cast<Parser::MapType>(type);
    auto setType = std::dynamic_pointer_cast<Parser::SetType>(type);
    auto listType = std::dynamic_pointer_cast<Parser::ListType>(type);

    auto stringValue = std::dynamic_pointer_cast<Parser::StringValue>(value);
    auto literalValue = std::dynamic_pointer_cast<Parser::LiteralValue>(value);
    auto listValue = std::dynamic_pointer_cast<Parser::ListValue>(value);
    auto mapValue = std::dynamic_pointer_cast<Parser::MapValue>(value);

    QString result;
    if (stringValue)
    {
        QTextStream strm(&result);
        strm << "QStringLiteral(" << stringValue->m_value << ")";
    }
    else if (literalValue)
    {
        result = literalValue->m_value;
    }
    else if (listValue)
    {
        if (!setType && !listType) {
            throw std::runtime_error(QString::fromUtf8(
                "List initializer for an unsupported type for (%1)")
                .arg(identifier).toStdString());
        }

        result = typeToStr(type, identifier) + QStringLiteral("()");
        QString nextOffset = offset + QStringLiteral("    ");
        QTextStream strm(&result, QIODevice::Append);
        strm << ln;
        for(const auto & v: std::as_const(listValue->m_values)) {
            strm << offset << "<< "
                << valueToStr(v, std::shared_ptr<Parser::Type>(nullptr),
                              identifier, nextOffset)
                << ln;
        }
    }
    else if (mapValue) {
        throw std::runtime_error(
            QString::fromUtf8("map constants are not implemented (%1)")
            .arg(identifier).toStdString());
    }

    if (result.isEmpty()) {
        throw std::runtime_error(
            QString::fromUtf8("Error! unrecognized constant value (%1)")
            .arg(identifier).toStdString());
    }

    return result;
}

void Generator::generateConstantsHeader(
    Parser & parser, const QString & outPath)
{
    const QString fileName = QStringLiteral("Constants.h");
    OutputFileContext ctx(fileName, outPath, OutputFileType::Interface);

    writeHeaderHeader(
        ctx, fileName, QStringList() << QStringLiteral("<QtGlobal>"));

    ctx.m_out << blockSeparator << ln << ln;

    const auto & constants = parser.constants();
    for(const auto & c: constants)
    {
        if (c.m_fileName != fileName) {
            ctx.m_out << "// " << c.m_fileName << ln;
        }

        if (!c.m_docComment.isEmpty()) {
            ctx.m_out << c.m_docComment << ln;
        }

        ctx.m_out << "QEVERCLOUD_EXPORT extern const "
            << typeToStr(c.m_type, c.m_name)
            << " " << c.m_name << ";" << ln << ln;
    }

    writeHeaderFooter(ctx.m_out, fileName);
}

void Generator::generateConstantsCpp(Parser & parser, const QString & outPath)
{
    const QString fileName = QStringLiteral("Constants.cpp");
    OutputFileContext ctx(fileName, outPath, OutputFileType::Implementation);

    writeHeaderBody(ctx, QStringLiteral("Constants.h"), {});

    ctx.m_out << blockSeparator << ln << ln;

    const auto & constants = parser.constants();
    for(const auto & c: constants)
    {
        if (c.m_fileName != fileName) {
            ctx.m_out << "// " << c.m_fileName << ln << ln;
        }

        if (!c.m_value) {
            throw std::runtime_error(
                QString::fromUtf8("Constant without a value: %1")
                .arg(c.m_name).toStdString());
        }

        ctx.m_out << "const " << typeToStr(c.m_type, c.m_name) << " "
            << c.m_name << " = "
            << valueToStr(c.m_value, c.m_type, c.m_name, QStringLiteral("    "))
            << ";" << ln;
    }

    ctx.m_out << ln;
    writeNamespaceEnd(ctx.m_out);
}

QString Generator::getIncludeGuard(
    const QString & fileName, const QString & section) const
{
    QString guard;
    QTextStream strm(&guard);

    strm << "QEVERCLOUD_GENERATED_";
    if (!section.isEmpty()) {
        auto s = section;
        s.replace(QChar::fromLatin1('/'), QChar::fromLatin1('_'));
        strm << s.toUpper();
        strm << QStringLiteral("_");
    }
    strm << fileName.split(QChar::fromLatin1('.'))[0].toUpper();
    strm.flush();
    return guard;
}

QString Generator::getIdentifier(const std::shared_ptr<Parser::Type> & type)
{
    auto it = std::dynamic_pointer_cast<Parser::IdentifierType>(type);
    return (it
            ? clearInclude(it->m_identifier)
            : QString());
}

void Generator::writeThriftWriteFields(
    QTextStream & out, const QList<Parser::Field> & fields,
    const QString & indentPrefix, const QString & fieldPrefix)
{
    for(const auto & field: fields)
    {
        if (field.m_affiliation != Parser::Field::Affiliation::Evernote) {
            continue;
        }

        QString indentStr = QLatin1String("");

        const bool isOptional =
            (field.m_required == Parser::Field::RequiredFlag::Optional);

        const QString fieldSuffix =
            (fieldPrefix.isEmpty() ? QLatin1String("") : QStringLiteral("()"));

        if (isOptional) {
            indentStr = QStringLiteral("    ");
            out << "    if (" << fieldPrefix
                << field.m_name << fieldSuffix << ") {" << ln;
        }

        out << indentStr << "    writer.writeFieldBegin(" << ln
            << indentStr << "        QStringLiteral(\""
            << field.m_name << "\")," << ln
            << indentStr << "        " << typeToStr(
                field.m_type, indentPrefix + QStringLiteral(". ") + field.m_name,
                MethodType::ThriftFieldType)
            << "," << ln
            << indentStr << "        " << field.m_id << ");" << ln << ln;

        QString writeMethod = typeToStr(
            field.m_type, indentPrefix + QStringLiteral(",") + field.m_name,
            MethodType::WriteMethod);

        if (writeMethod.contains(QStringLiteral("writeListBegin")))
        {
            auto valueType = std::dynamic_pointer_cast<Parser::ListType>(
                field.m_type)->m_valueType;

            out << indentStr << "    writer.writeListBegin("
                << typeToStr(
                    valueType, indentPrefix + QStringLiteral(",") + field.m_name,
                    MethodType::ThriftFieldType)
                << ", " << fieldPrefix << field.m_name << "()"
                << (isOptional ? "->" : ".") << "length());" << ln;

            out << indentStr
                << "    for(const auto & value: std::as_const("
                << (isOptional ? "*" : "") << fieldPrefix << field.m_name
                << fieldSuffix << ")) {" << ln;

            QString writeMethod = typeToStr(
                valueType, indentPrefix + QStringLiteral(",") + field.m_name,
                MethodType::WriteMethod);

            out << indentStr << "        " << writeMethod << "value"
                << (writeMethod.contains(QStringLiteral("static_cast<"))
                    ? QStringLiteral(")")
                    : QLatin1String(""))
                << ");" << ln;

            out << indentStr << "    }" << ln;
            out << indentStr << "    writer.writeListEnd();" << ln << ln;
        }
        else if (writeMethod.contains(QStringLiteral("writeSetBegin")))
        {
            auto valueType = std::dynamic_pointer_cast<Parser::SetType>(
                field.m_type)->m_valueType;

            out << indentStr << "    writer.writeSetBegin("
                << typeToStr(
                    valueType, indentPrefix + QStringLiteral(",") + field.m_name,
                    MethodType::ThriftFieldType)
                << ", " << fieldPrefix << field.m_name << "()"
                << (isOptional ? "->" : ".") << "count());" << ln;

            out << indentStr << "    for(const auto & value: std::as_const("
                << (isOptional ? "*" : "") << fieldPrefix << field.m_name
                << fieldSuffix << ")) {" << ln;

            QString writeMethod = typeToStr(
                valueType, indentPrefix + QStringLiteral(",") + field.m_name,
                MethodType::WriteMethod);

            out << indentStr << "        " << writeMethod
                << "value"
                << (writeMethod.contains(QStringLiteral("static_cast<"))
                    ? QStringLiteral(")")
                    : QLatin1String(""))
                << ");" << ln;

            out << indentStr << "    }" << ln;
            out << indentStr << "    writer.writeSetEnd();" << ln << ln;
        }
        else if (writeMethod.contains(QStringLiteral("writeMapBegin")))
        {
            auto keyType =
                std::dynamic_pointer_cast<Parser::MapType>(field.m_type)->m_keyType;

            auto valueType =
                std::dynamic_pointer_cast<Parser::MapType>(field.m_type)->m_valueType;

            out << indentStr << "    writer.writeMapBegin("
                << typeToStr(
                    keyType, indentPrefix + QStringLiteral(",") + field.m_name,
                    MethodType::ThriftFieldType)
                << ", "
                << typeToStr(
                    valueType, indentPrefix + QStringLiteral(",") + field.m_name,
                    MethodType::ThriftFieldType)
                << ", " << fieldPrefix << field.m_name << "()"
                << (isOptional ? "->" : ".") << "size());" << ln;

            out << indentStr << "    for(const auto & it: "
                << "toRange(" << (isOptional ? "*" : "") << fieldPrefix
                << field.m_name << fieldSuffix << ")) {" << ln;

            QString keyWriteMethod = typeToStr(
                keyType, indentPrefix + QStringLiteral(",") + field.m_name,
                MethodType::WriteMethod);

            QString valueWriteMethod = typeToStr(
                valueType, indentPrefix + QStringLiteral(",") + field.m_name,
                MethodType::WriteMethod);

            out << indentStr << "        " << keyWriteMethod
                << "it.key()"
                << (keyWriteMethod.contains(QStringLiteral("static_cast<"))
                    ? QStringLiteral(")")
                    : QLatin1String(""))
                << ");" << ln;

            out << indentStr << "        " << valueWriteMethod << "it.value()"
                << (valueWriteMethod.contains(QStringLiteral("static_cast<"))
                    ? QStringLiteral(")")
                    : QLatin1String(""))
                << ");" << ln;

            out << indentStr << "    }" << ln;
            out << indentStr << "    writer.writeMapEnd();" << ln << ln;
        }
        else
        {
            out << indentStr << "    " << writeMethod
                << (isOptional ? "*" : "") << fieldPrefix << field.m_name
                << fieldSuffix
                << (writeMethod.contains(QStringLiteral("static_cast<"))
                    ? QStringLiteral(")")
                    : QLatin1String(""))
                << ");" << ln;
        }

        out << indentStr << "    writer.writeFieldEnd();" << ln;
        if (isOptional) {
            out << "    }" << ln;
        }
        out << ln;
    }
}

void Generator::writeThriftReadField(
    QTextStream & out, const Parser::Field & field, const QString & indentPrefix,
    const QString & fieldParent)
{
    constexpr const char * longIndent = "                ";

    out << longIndent
        << typeToStr(
            field.m_type, indentPrefix + field.m_name, MethodType::ReadTypeName)
        << " v;" << ln;

    QString readMethod = typeToStr(
        field.m_type, indentPrefix + field.m_name, MethodType::ReadMethod);
    if (readMethod.contains(QStringLiteral("readListBegin")))
    {
        auto valueType =
            std::dynamic_pointer_cast<Parser::ListType>(field.m_type)->m_valueType;

        QString valueReadMethod = typeToStr(
            valueType, indentPrefix + field.m_name, MethodType::ReadMethod);

        QString valueThriftType = typeToStr(
            valueType,  indentPrefix + field.m_name,
            MethodType::ThriftFieldType);

        out << longIndent << "qint32 size;" << ln;
        out << longIndent << "ThriftFieldType elemType;" << ln;
        out << longIndent << "reader.readListBegin(elemType, size);" << ln;
        out << longIndent << "v.reserve(size);" << ln;
        out << longIndent << "if (elemType != " << valueThriftType
            << ") {" << ln << longIndent << "    throw ThriftException("
            << ln << longIndent << "        ThriftException::Type::"
            << "INVALID_DATA," << ln << longIndent
            << "        QStringLiteral(\"Incorrect list type ("
            << indentPrefix + field.m_name << ")\"));" << ln
            << longIndent << "}" << ln;
        out << longIndent << "for(qint32 i = 0; i < size; i++) {"
            << ln;
        out << longIndent << "    "
            << typeToStr(
                valueType, indentPrefix + field.m_name, MethodType::ReadTypeName)
            << " elem;" << ln;
        out << longIndent << "    " << valueReadMethod << "elem);" << ln;
        out << longIndent << "    v.append(elem);" << ln;
        out << longIndent << "}" << ln;
        out << longIndent << "reader.readListEnd();" << ln;
    }
    else if (readMethod.contains(QStringLiteral("readSetBegin")))
    {
        auto valueType =
            std::dynamic_pointer_cast<Parser::SetType>(field.m_type)->m_valueType;

        QString valueReadMethod = typeToStr(
            valueType, indentPrefix + field.m_name, MethodType::ReadMethod);

        QString valueThriftType = typeToStr(
            valueType, indentPrefix + field.m_name, MethodType::ThriftFieldType);

        out << longIndent << "qint32 size;" << ln;
        out << longIndent << "ThriftFieldType elemType;" << ln;
        out << longIndent << "reader.readSetBegin(elemType, size);" << ln;
        out << longIndent << "v.reserve(size);" << ln;
        out << longIndent << "if (elemType != " << valueThriftType
            << ") {" << ln
            << longIndent << "    throw ThriftException(" << ln
            << longIndent << "        ThriftException::Type::INVALID_DATA,"
            << ln
            << longIndent << "        QStringLiteral(\"Incorrect set type ("
            << indentPrefix + field.m_name << ")\"));" << ln
            << longIndent << "}" << ln;
        out << longIndent << "for(qint32 i = 0; i < size; i++) {" << ln;
        out << longIndent << "    "
            << typeToStr(
                valueType, indentPrefix + field.m_name, MethodType::ReadTypeName)
            << " elem;" << ln;
        out << longIndent << "    " << valueReadMethod << "elem);" << ln;
        out << longIndent << "    v.insert(elem);" << ln;
        out << longIndent << "}" << ln;
        out << longIndent << "reader.readSetEnd();" << ln;
    }
    else if (readMethod.contains(QStringLiteral("readMapBegin")))
    {
        auto keyType =
            std::dynamic_pointer_cast<Parser::MapType>(field.m_type)->m_keyType;

        QString keyReadMethod = typeToStr(
            keyType, indentPrefix + field.m_name, MethodType::ReadMethod);

        QString keyThriftType = typeToStr(
            keyType, indentPrefix + field.m_name, MethodType::ThriftFieldType);

        auto valueType =
            std::dynamic_pointer_cast<Parser::MapType>(field.m_type)->m_valueType;

        QString valueReadMethod = typeToStr(
            valueType, indentPrefix + field.m_name, MethodType::ReadMethod);

        QString valueThriftType = typeToStr(
            valueType, indentPrefix + field.m_name, MethodType::ThriftFieldType);

        out << longIndent << "qint32 size;" << ln;
        out << longIndent << "ThriftFieldType keyType;" << ln;
        out << longIndent << "ThriftFieldType elemType;" << ln;
        out << longIndent << "reader.readMapBegin(keyType, elemType, size);"
            << ln;
        out << longIndent << "if (keyType != " << keyThriftType
            << ") throw ThriftException(ThriftException::Type::"
            << "INVALID_DATA, QStringLiteral(\"Incorrect map key type ("
            << indentPrefix << field.m_name << ")\"));" << ln;
        out << longIndent << "if (elemType != " << valueThriftType
            << ") throw ThriftException(ThriftException::Type::"
            << "INVALID_DATA, QStringLiteral(\"Incorrect map value type ("
            << indentPrefix + field.m_name << ")\"));" << ln;
        out << longIndent << "for(qint32 i = 0; i < size; i++) {" << ln;
        out << longIndent << "    "
            << typeToStr(
                keyType, indentPrefix + field.m_name, MethodType::ReadTypeName)
            << " key;" << ln;
        out << longIndent << "    " << keyReadMethod << "key);" << ln;
        out << longIndent << "    "
            << typeToStr(
                valueType, indentPrefix + field.m_name, MethodType::ReadTypeName)
            << " value;" << ln;
        out << longIndent << "    " << valueReadMethod << "value);" << ln;
        out << longIndent << "    v[key] = value;" << ln;
        out << longIndent << "}" << ln;
        out << longIndent << "reader.readMapEnd();" << ln;
    }
    else
    {
        out << longIndent << readMethod << "v);" << ln;
    }

    if (fieldParent.isEmpty()) {
        out << longIndent << field.m_name << " = ";
    }
    else {
        out << longIndent << fieldParent << fieldSetterName(field) << "(";
    }

    if (field.m_required == Parser::Field::RequiredFlag::Optional) {
        out << "std::make_optional(v)";
    }
    else {
        out << "v";
    }

    if (fieldParent.isEmpty()) {
        out << ";" << ln;
    }
    else {
        out << ");" << ln;
    }
}

void Generator::sortIncludes(QStringList & includes) const
{
    std::sort(includes.begin(), includes.end(),
          [&] (const QString & lhs, const QString & rhs) {
              if (!lhs.startsWith(QChar::fromLatin1('<')))
              {
                  if (!rhs.startsWith(QChar::fromLatin1('<'))) {
                      return lhs < rhs;
                  }

                  return true;
              }

              if (lhs.startsWith(QChar::fromLatin1('<')) &&
                  lhs.endsWith(QStringLiteral(".h>")))
              {
                  if (!rhs.startsWith(QChar::fromLatin1('<'))) {
                      return false;
                  }

                  if (rhs.endsWith(QStringLiteral(".h>"))) {
                      return lhs < rhs;
                  }

                  return true;
              }

              if (lhs.startsWith(QStringLiteral("<Q")) &&
                  !lhs.endsWith(QStringLiteral(".h>")))
              {
                  if (!rhs.startsWith(QChar::fromLatin1('<'))) {
                      return false;
                  }

                  if (rhs.endsWith(QStringLiteral(".h>"))) {
                      return false;
                  }

                  if (rhs.startsWith(QStringLiteral("<Q")) &&
                      !rhs.endsWith(QStringLiteral(".h>")))
                  {
                      return lhs < rhs;
                  }

                  return true;
              }

              if (!rhs.startsWith(QChar::fromLatin1('<'))) {
                  return false;
              }

              if (rhs.endsWith(QStringLiteral(".h>"))) {
                  return false;
              }

              if (rhs.startsWith(QStringLiteral("<Q")) &&
                  !rhs.endsWith(QStringLiteral(".h>")))
              {
                  return false;
              }

              return lhs < rhs;
          });
}

void Generator::generateErrorsHeader(Parser & parser, const QString & outPath)
{
    const QString fileName = QStringLiteral("EDAMErrorCode.h");
    OutputFileContext ctx(fileName, outPath, OutputFileType::Interface);

    auto additionalIncludes = QStringList()
        << QStringLiteral("<QDebug>") << QStringLiteral("<QMetaType>")
        << QStringLiteral("<QTextStream>");

    sortIncludes(additionalIncludes);

    writeHeaderHeader(ctx, fileName, additionalIncludes);

    ctx.m_out << blockSeparator << ln << ln
        << "#if QT_VERSION >= QT_VERSION_CHECK(5, 8, 0)" << ln
        << "#if QEVERCLOUD_USES_Q_NAMESPACE" << ln
        << "Q_NAMESPACE" << ln
        << "#endif" << ln
        << "#endif" << ln << ln
        << blockSeparator << ln << ln;

    const auto & enumerations = parser.enumerations();
    int enumerationsCount = enumerations.size();
    int i = 0;
    for(const auto & e: enumerations)
    {
        writeEnumeration(ctx, e);
        ctx.m_out << blockSeparator << ln << ln;

        writeEnumerationPrintDeclaration(ctx.m_out, e, "QTextStream");
        ctx.m_out << blockSeparator << ln << ln;

        writeEnumerationPrintDeclaration(ctx.m_out, e, "QDebug");
        if (i != (enumerationsCount - 1)) {
            ctx.m_out << blockSeparator << ln << ln;
        }

        ++i;
    }

    QStringList extraLinesOutsideNamespace;
    extraLinesOutsideNamespace.reserve(enumerations.size() + 2);
    extraLinesOutsideNamespace << QStringLiteral(
        "// NOTE: explicit metatype declarations are not needed if "
        "QEVERCLOUD_USES_Q_NAMESPACE is defined");
    extraLinesOutsideNamespace << QStringLiteral(
        "// NOTE: but since it is not necessarily defined, explicit metatype "
        "declarations are here");
    for(const auto & e: enumerations)
    {
        QString line;
        QTextStream lineOut(&line);

        lineOut << "Q_DECLARE_METATYPE(qevercloud::" << e.m_name << ")";
        lineOut.flush();

        extraLinesOutsideNamespace << line;
    }

    writeHeaderFooter(ctx.m_out, fileName, {}, extraLinesOutsideNamespace);
}

void Generator::generateErrorsCpp(Parser & parser, const QString & outPath)
{
    const QString fileName = QStringLiteral("EDAMErrorCode.cpp");
    OutputFileContext ctx(fileName, outPath, OutputFileType::Implementation);

    writeHeaderBody(ctx, QStringLiteral("EDAMErrorCode.h"));

    ctx.m_out << blockSeparator << ln << ln;

    const auto & enumerations = parser.enumerations();
    int enumerationsCount = enumerations.size();
    int i = 0;
    for(const auto & e: enumerations)
    {
        writeEnumerationPrintDefinition(ctx.m_out, e, "QTextStream");
        ctx.m_out << blockSeparator << ln << ln;

        writeEnumerationPrintDefinition(ctx.m_out, e, "QDebug");
        if (i != (enumerationsCount - 1)) {
            ctx.m_out << blockSeparator << ln << ln;
        }

        ++i;
    }

    writeNamespaceEnd(ctx.m_out);
}

void Generator::generateTypesIOHeader(Parser & parser, const QString & outPath)
{
    const QString fileName = QStringLiteral("Types_io.h");

    OutputFileContext ctx(
        fileName, outPath, OutputFileType::Implementation,
        QStringLiteral("types"));

    auto additionalIncludes = QStringList()
        << QStringLiteral("<qevercloud/exceptions/All.h>")
        << QStringLiteral("<qevercloud/types/All.h>")
        << QStringLiteral("../Impl.h");

    sortIncludes(additionalIncludes);

    writeHeaderHeader(
        ctx, fileName, additionalIncludes, HeaderKind::Private);

    ctx.m_out << "/** @cond HIDDEN_SYMBOLS  */" << ln << ln;

    QList<const QList<Parser::Structure>*> lists;
    lists.reserve(2);
    lists << &parser.structures();
    lists << &parser.exceptions();

    for(const auto & pList: std::as_const(lists))
    {
        for(const auto & s: *pList) {
            ctx.m_out << "void write" << s.m_name
                << "(ThriftBinaryBufferWriter & writer, const "
                << s.m_name << " & s);" << ln;
            ctx.m_out << "void read" << s.m_name
                << "(ThriftBinaryBufferReader & reader, "
                << s.m_name << " & s);" << ln;
        }
    }
    ctx.m_out << ln;

    const auto & enumerations = parser.enumerations();
    for(const auto & e: enumerations) {
        ctx.m_out << "void readEnum" << e.m_name
            << "(ThriftBinaryBufferReader & reader, "
            << e.m_name << " & e);" << ln;
    }
    ctx.m_out << ln << "/** @endcond */" << ln;

    writeHeaderFooter(ctx.m_out, fileName);
}

void Generator::generateTypesIOCpp(Parser & parser, const QString & outPath)
{
    const QString fileName = QStringLiteral("Types_io.cpp");

    OutputFileContext ctx(
        fileName, outPath, OutputFileType::Implementation,
        QStringLiteral("types"));

    auto additionalIncludes = QStringList()
        << QStringLiteral("<qevercloud/exceptions/All.h>")
        << QStringLiteral("<qevercloud/types/All.h>")
        << QStringLiteral("<QUuid>") << QStringLiteral("<QDebug>")
        << QStringLiteral("<optional>") << QStringLiteral("<utility>");

    sortIncludes(additionalIncludes);

    writeHeaderBody(
        ctx, QStringLiteral("Types_io.h"), additionalIncludes,
        HeaderKind::Private, 1);

    ctx.m_out << blockSeparator << ln << ln;
    ctx.m_out << "/** @cond HIDDEN_SYMBOLS  */" << ln << ln;

    const auto & enumerations = parser.enumerations();
    for(const auto & e: enumerations)
    {
        ctx.m_out <<  "void readEnum" << e.m_name
            << "(" << ln << "    ThriftBinaryBufferReader & reader," << ln
            << "    " << e.m_name << " & e)" << ln << "{" << ln;

        ctx.m_out << "    qint32 i;" << ln;
        ctx.m_out << "    reader.readI32(i);" << ln;
        ctx.m_out << "    switch(i) {" << ln;

        for(const auto & v : e.m_values) {
            QString value = e.m_name + QStringLiteral("::") + v.first;
            ctx.m_out << "    case static_cast<int>("
                << value << "): e = " << value
                << "; break;" << ln;
        }

        ctx.m_out << "    default: throw ThriftException(ThriftException::Type::"
            << "INVALID_DATA, QStringLiteral(\"Incorrect value for enum "
            << e.m_name << "\"));" << ln;
        ctx.m_out << "    }" << ln;
        ctx.m_out << "}" << ln << ln;
    }

    QSet<QString> exceptions;
    for(const auto & e: parser.exceptions()) {
        exceptions.insert(e.m_name);
    }

    auto structsAndExceptions = parser.structures();
    structsAndExceptions << parser.exceptions();

    for(const auto & s: std::as_const(structsAndExceptions))
    {
        ctx.m_out << "void write" << s.m_name
            << "(" << ln << "    ThriftBinaryBufferWriter & writer," << ln
            << "    const "
            << s.m_name << " & s)" << ln << "{" << ln;

        ctx.m_out << "    writer.writeStructBegin(QStringLiteral(\""
            << s.m_name  << "\"));" << ln;

        writeThriftWriteFields(
            ctx.m_out, s.m_fields, s.m_name, QStringLiteral("s."));

        ctx.m_out << "    writer.writeFieldStop();" << ln;
        ctx.m_out << "    writer.writeStructEnd();" << ln;
        ctx.m_out << "}" << ln << ln;

        ctx.m_out << "void read" << s.m_name
            << "(" << ln << "    ThriftBinaryBufferReader & reader," << ln
            << "    " << s.m_name << " & s)" << ln << "{" << ln;
        ctx.m_out << "    QString fname;" << ln;
        ctx.m_out << "    ThriftFieldType fieldType;" << ln;
        ctx.m_out << "    qint16 fieldId;" << ln;

        for(const auto & field : s.m_fields)
        {
            if (field.m_affiliation != Parser::Field::Affiliation::Evernote) {
                continue;
            }

            if (field.m_required != Parser::Field::RequiredFlag::Optional) {
                ctx.m_out << "    bool " << field.m_name
                    << "_isset = false;" << ln;
            }
        }

        ctx.m_out << "    reader.readStructBegin(fname);" << ln;
        ctx.m_out << "    while(true)" << ln
            << "    {" << ln;
        ctx.m_out << "        reader.readFieldBegin(fname, fieldType, fieldId);"
            << ln;
        ctx.m_out << "        if (fieldType == "
            << "ThriftFieldType::T_STOP) break;" << ln;

        for(const auto & field : s.m_fields)
        {
            if (field.m_affiliation != Parser::Field::Affiliation::Evernote) {
                continue;
            }

            bool isOptional =
                (field.m_required == Parser::Field::RequiredFlag::Optional);
            ctx.m_out << "        if (fieldId == " << field.m_id
                << ") {" << ln;
            ctx.m_out << "            if (fieldType == "
                << typeToStr(
                    field.m_type, s.m_name + QStringLiteral(".") + field.m_name,
                    MethodType::ThriftFieldType)
                << ") {" << ln;

            if (!isOptional) {
                ctx.m_out << "                " << field.m_name
                    << "_isset = true;" << ln;
            }

            writeThriftReadField(
                ctx.m_out, field, s.m_name + QStringLiteral("."),
                QStringLiteral("s."));

            ctx.m_out << "            }" << ln
                << "            else {" << ln;
            ctx.m_out << "                reader.skip(fieldType);" << ln;
            ctx.m_out << "            }" << ln;
            ctx.m_out << "        }" << ln
                << "        else" << ln;
        }

        ctx.m_out << "        {" << ln;
        ctx.m_out << "            reader.skip(fieldType);" << ln;
        ctx.m_out << "        }" << ln;
        ctx.m_out << "        reader.readFieldEnd();" << ln;
        ctx.m_out << "    }" << ln;
        ctx.m_out << "    reader.readStructEnd();" << ln;

        for(const auto & field : s.m_fields)
        {
            if (field.m_affiliation != Parser::Field::Affiliation::Evernote) {
                continue;
            }

            if (field.m_required != Parser::Field::RequiredFlag::Optional) {
                ctx.m_out << "    if (!" << field.m_name
                    << "_isset) throw ThriftException("
                    << "ThriftException::Type::INVALID_DATA, "
                    << "QStringLiteral(\""
                    << s.m_name << "." << field.m_name
                    << " has no value\"));"
                    << ln;
            }
        }

        ctx.m_out << "}" << ln << ln;
    }

    ctx.m_out << "/** @endcond */" << ln << ln;

    writeNamespaceEnd(ctx.m_out);
}

void Generator::generateAllExceptionsHeader(
    Parser & parser, const QString & outPath)
{
    const QString fileName = QStringLiteral("All.h");

    OutputFileContext ctx(
        fileName, outPath, OutputFileType::Interface,
        QStringLiteral("exceptions"));

    ctx.m_out << disclaimer << ln;
    ctx.m_out << "#ifndef QEVERCLOUD_GENERATED_EXCEPTIONS_ALL_H" << ln;
    ctx.m_out << "#define QEVERCLOUD_GENERATED_EXCEPTIONS_ALL_H" << ln << ln;

    const auto & exceptions = parser.exceptions();
    QStringList exceptionIncludes;
    exceptionIncludes.reserve(exceptions.size() + 6);
    for (const auto & s: exceptions) {
        exceptionIncludes << s.m_name;
    }

    exceptionIncludes << QStringLiteral("EDAMSystemExceptionAuthExpired")
        << QStringLiteral("EDAMSystemExceptionRateLimitReached")
        << QStringLiteral("EverCloudException")
        << QStringLiteral("EvernoteException")
        << QStringLiteral("NetworkException")
        << QStringLiteral("ThriftException");

    std::sort(exceptionIncludes.begin(), exceptionIncludes.end());

    for (const auto & include: std::as_const(exceptionIncludes)) {
        ctx.m_out << "#include \"" << include << ".h\"" << ln;
    }

    ctx.m_out << ln;
    ctx.m_out << "#endif // QEVERCLOUD_GENERATED_EXCEPTIONS_ALL_H" << ln;
}

void Generator::generateExceptionsFwdHeader(
    Parser & parser, const QString & outPath)
{
    const QString fileName = QStringLiteral("Fwd.h");

    OutputFileContext ctx(
        fileName, outPath, OutputFileType::Interface,
        QStringLiteral("exceptions"));

    ctx.m_out << disclaimer << ln;
    ctx.m_out << "#ifndef QEVERCLOUD_GENERATED_EXCEPTIONS_FWD_H" << ln;
    ctx.m_out << "#define QEVERCLOUD_GENERATED_EXCEPTIONS_FWD_H" << ln << ln;

    ctx.m_out << "namespace qevercloud {" << ln << ln;

    const auto & exceptions = parser.exceptions();
    QStringList exceptionClasses;
    exceptionClasses.reserve(exceptions.size() + 6);
    for (const auto & s: exceptions) {
        exceptionClasses << s.m_name;
    }

    exceptionClasses << QStringLiteral("EDAMSystemExceptionAuthExpired")
        << QStringLiteral("EDAMSystemExceptionRateLimitReached")
        << QStringLiteral("EverCloudException")
        << QStringLiteral("EvernoteException")
        << QStringLiteral("NetworkException")
        << QStringLiteral("ThriftException");

    std::sort(exceptionClasses.begin(), exceptionClasses.end());

    for (const auto & exceptionClass: std::as_const(exceptionClasses)) {
        ctx.m_out << "class " << exceptionClass << ";" << ln;
    }

    ctx.m_out << ln << "} // namespace qevercloud" << ln << ln;

    ctx.m_out << ln;
    ctx.m_out << "#endif // QEVERCLOUD_GENERATED_EXCEPTIONS_FWD_H" << ln;
}

void Generator::generateAllTypesHeader(Parser & parser, const QString & outPath)
{
    const QString fileName = QStringLiteral("All.h");

    OutputFileContext ctx(
        fileName, outPath, OutputFileType::Interface, QStringLiteral("types"));

    ctx.m_out << disclaimer << ln;
    ctx.m_out << "#ifndef QEVERCLOUD_GENERATED_TYPES_ALL_H" << ln;
    ctx.m_out << "#define QEVERCLOUD_GENERATED_TYPES_ALL_H" << ln << ln;

    const auto & structures = parser.structures();
    QStringList typesIncludes;
    typesIncludes.reserve(structures.size());
    for (const auto & s: structures) {
        typesIncludes << s.m_name;
    }

    typesIncludes << QStringLiteral("TypeAliases");

    std::sort(typesIncludes.begin(), typesIncludes.end());

    for (const auto & include: std::as_const(typesIncludes)) {
        ctx.m_out << "#include \"" << include << ".h\"" << ln;
    }

    ctx.m_out << ln;
    ctx.m_out << "#endif // QEVERCLOUD_GENERATED_TYPES_ALL_H" << ln;
}

void Generator::generateTypesFwdHeader(Parser & parser, const QString & outPath)
{
    const QString fileName = QStringLiteral("Fwd.h");

    OutputFileContext ctx(
        fileName, outPath, OutputFileType::Interface, QStringLiteral("types"));

    ctx.m_out << disclaimer << ln;
    ctx.m_out << "#ifndef QEVERCLOUD_GENERATED_TYPES_FWD_H" << ln;
    ctx.m_out << "#define QEVERCLOUD_GENERATED_TYPES_FWD_H" << ln << ln;

    ctx.m_out << "namespace qevercloud {" << ln << ln;

    const auto & structures = parser.structures();
    QStringList types;
    types.reserve(structures.size());
    for (const auto & s: structures) {
        types<< s.m_name;
    }

    std::sort(types.begin(), types.end());

    for (const auto & type: std::as_const(types)) {
        ctx.m_out << "class " << type << ";" << ln;
    }

    ctx.m_out << ln << "} // namespace qevercloud" << ln << ln;

    ctx.m_out << ln;
    ctx.m_out << "#endif // QEVERCLOUD_GENERATED_TYPES_FWD_H" << ln;
}

void Generator::generateTypeAliasesHeader(
    const Parser::TypeAliases & typeAliases, const QString & outPath)
{
    const QString fileName = QStringLiteral("TypeAliases.h");
    const QString fileSection = QStringLiteral("types");

    OutputFileContext ctx(
        fileName, outPath, OutputFileType::Interface, fileSection);

    QStringList additionalIncludes = QStringList()
        << QStringLiteral("<QString>") << QStringLiteral("<QtGlobal>");

    sortIncludes(additionalIncludes);

    writeHeaderHeader(
        ctx, fileName, additionalIncludes, HeaderKind::Public);

    for(const auto & t: typeAliases)
    {
        if (!t.m_docComment.isEmpty()) {
            ctx.m_out << t.m_docComment << ln;
        }

        ctx.m_out << "using " << t.m_name << " = "
            << typeToStr(t.m_type, t.m_name) << ";" << ln << ln;
    }

    writeHeaderFooter(ctx.m_out, fileName);
}

void Generator::generateTypeHeader(
    const Parser::Structure & s, const QString & outPath,
    const QString & fileSection)
{
    const QString fileName = s.m_name + QStringLiteral(".h");

    OutputFileContext ctx(
        fileName, outPath, OutputFileType::Interface, fileSection);

    QStringList additionalIncludes = QStringList()
        << QStringLiteral("<qevercloud/utility/Printable.h>")
        << QStringLiteral("<qevercloud/EDAMErrorCode.h>")
        << QStringLiteral("<qevercloud/types/TypeAliases.h>")
        << QStringLiteral("<QSharedDataPointer>")
        << additionalIncludesForFields(s);

    const bool isExceptionsSection =
        (fileSection == QStringLiteral("exceptions"));

    if (isExceptionsSection) {
        additionalIncludes
            << QStringLiteral("<qevercloud/exceptions/EvernoteException.h>");
    }
    else {
        additionalIncludes
            << QStringLiteral("<qevercloud/exceptions/EverCloudException.h>");
    }

    const bool hasLocalDataField = [&]
    {
        if (isExceptionsSection) {
            return false;
        }

        const auto it = std::find_if(
            s.m_fields.constBegin(),
            s.m_fields.constEnd(),
            [](const Parser::Field & field)
            {
                return field.m_name == QStringLiteral("localData") &&
                    dynamic_cast<Parser::HashType*>(field.m_type.get());
            });
        return it != s.m_fields.constEnd();
    }();

    if (hasLocalDataField) {
        additionalIncludes << QStringLiteral("<QHash>")
            << QStringLiteral("<QVariant>");
    }

    const auto deps = dependentTypeNames(s);
    for (const auto & dep: std::as_const(deps)) {
        if (dep == QStringLiteral("QString")) {
            continue;
        }

        if (dep == QStringLiteral("QByteArray")) {
            additionalIncludes.append(QStringLiteral("<QByteArray>"));
            continue;
        }

        const bool isExceptionType = m_allExceptions.contains(dep);
        if (isExceptionType && !isExceptionsSection) {
            additionalIncludes.append(
                QStringLiteral("<qevercloud/exceptions/") + dep +
                QStringLiteral(".h>"));
            continue;
        }

        if (!isExceptionType && isExceptionsSection) {
            additionalIncludes.append(
                QStringLiteral("<qevercloud/types/") + dep +
                QStringLiteral(".h>"));
            continue;
        }

        additionalIncludes.append(dep + QStringLiteral(".h"));
    }

    sortIncludes(additionalIncludes);
    writeHeaderHeader(ctx, fileName, additionalIncludes);

    if (!s.m_docComment.isEmpty()) {
        ctx.m_out << s.m_docComment << ln;
    }

    ctx.m_out << "class QEVERCLOUD_EXPORT " << s.m_name << ": ";

    if (isExceptionsSection) {
        ctx.m_out << "public EvernoteException, ";
    }

    ctx.m_out << "public Printable" << ln
        << "{" << ln
        << indent << "Q_GADGET" << ln
        << "public:" << ln;

    ctx.m_out << indent << s.m_name << "();" << ln;

    if (isExceptionsSection && !s.m_fields.isEmpty()) {
        ctx.m_out << indent << s.m_name << "(" << ln;
        for (const auto & f: std::as_const(s.m_fields))
        {
            ctx.m_out << indent << indent << fieldTypeToStr(f)
                << " " << f.m_name;

            if (f.m_setterDefaultValue) {
                ctx.m_out << " = " << f.m_setterDefaultValue->m_value;
            }

            if (&f != &s.m_fields.constLast()) {
                ctx.m_out << "," << ln;
            }
            else {
                ctx.m_out << ");" << ln;
            }
        }
        ctx.m_out << ln;
    }

    ctx.m_out << indent << s.m_name << "(const "
        << s.m_name << " & other);" << ln;

    ctx.m_out << indent << s.m_name << "(" << s.m_name << " && other) noexcept;"
        << ln;

    ctx.m_out << indent << "~" << s.m_name << "() noexcept override;" << ln;

    ctx.m_out << ln;

    ctx.m_out << indent << s.m_name << " & operator=(const " << s.m_name
        << " & other);" << ln;

    ctx.m_out << indent << s.m_name << " & operator=(" << s.m_name
        << " && other) noexcept;" << ln << ln;

    for(const auto & f: std::as_const(s.m_fields))
    {
        if (const auto cit = s.m_fieldComments.constFind(f.m_name);
            cit != s.m_fieldComments.constEnd())
        {
            const auto lines = cit.value().split(QChar::fromLatin1('\n'));
            for(const auto & line: std::as_const(lines))
            {
                if (&line != &lines.front() && &line != &lines.back())
                {
                    const auto simplifiedLine = line.simplified();
                    if (simplifiedLine != QStringLiteral("<br/>"))
                    {
                        ctx.m_out << indent << " *";
                        if (!simplifiedLine.isEmpty()) {
                            ctx.m_out << " " << simplifiedLine;
                        }
                        ctx.m_out << ln;
                    }
                }
                else
                {
                    ctx.m_out << indent;
                    if (&line == &lines.back()) {
                        ctx.m_out << " ";
                    }
                    ctx.m_out << line << ln;
                }
            }
        }

        generateClassAccessoryMethodsForFieldDeclarations(s, f, ctx);
        ctx.m_out << ln;
    }

    ctx.m_out << indent
        << "void print(QTextStream & strm) const override;" << ln << ln;

    ctx.m_out << indent
        << "friend QEVERCLOUD_EXPORT QTextStream & operator<<(" << ln
        << indent << indent << "QTextStream & strm, const "
        << s.m_name << " & " << decapitalize(s.m_name) << ");" << ln << ln;

    ctx.m_out << indent
        << "friend QEVERCLOUD_EXPORT QDebug & operator<<(" << ln
        << indent << indent << "QDebug & dbg, const "
        << s.m_name << " & " << decapitalize(s.m_name) << ");" << ln << ln;

    ctx.m_out << indent
        << "friend QEVERCLOUD_EXPORT std::ostream & operator<<(" << ln
        << indent << indent << "std::ostream & strm, const "
        << s.m_name << " & " << decapitalize(s.m_name) << ");" << ln;

    if (m_allExceptions.contains(s.m_name)) {
        ctx.m_out << ln;
        ctx.m_out << indent
            << "[[nodiscard]] const char * what() const noexcept override;"
            << ln;

        ctx.m_out << indent << "void raise() const override;" << ln;
        ctx.m_out << indent << "[[nodiscard]] " << s.m_name << " * clone() "
            << "const override;" << ln;
    }

    ctx.m_out << ln;

    writeTypeProperties(s, ctx);

    ctx.m_out << ln;
    ctx.m_out << "private:" << ln
        << indent << "class Impl;" << ln
        << indent << "QSharedDataPointer<Impl> d;" << ln
        << "};" << ln << ln;

    ctx.m_out << "[[nodiscard]] QEVERCLOUD_EXPORT bool operator==(const "
        << s.m_name << " & lhs, const " << s.m_name << " & rhs) noexcept;"
        << ln;

    ctx.m_out << "[[nodiscard]] QEVERCLOUD_EXPORT bool operator!=(const "
        << s.m_name << " & lhs, const " << s.m_name << " & rhs) noexcept;"
        << ln << ln;

    writeHeaderFooter(ctx.m_out, fileName);
}

void Generator::generateTypeCpp(
    const Parser::Structure & s, const QString & outPath,
    const QString & fileSection)
{
    const QString fileName = s.m_name + QStringLiteral(".cpp");

    OutputFileContext ctx(
        fileName, outPath, OutputFileType::Implementation, fileSection);

    ctx.m_out << disclaimer << ln;

    ctx.m_out << "#include <qevercloud/" << fileSection << "/" << s.m_name
        << ".h>" << ln << ln;

    ctx.m_out << "#include \"impl/" << s.m_name << "Impl.h\"" << ln << ln;

    const bool isException = m_allExceptions.contains(s.m_name);
    if (isException) {
        if (!s.m_fields.isEmpty()) {
            ctx.m_out << "#include <QTextStream>" << ln << ln;
        }
        ctx.m_out << "#include <memory>" << ln << ln;
    }

    writeNamespaceBegin(ctx);

    if (isException && !s.m_fields.isEmpty()) {
        ctx.m_out << "namespace {" << ln << ln
            << "[[nodiscard]] std::string composeExceptionMessage(" << ln;
        for (const auto & f: std::as_const(s.m_fields)) {
            ctx.m_out << indent << "const " << fieldTypeToStr(f) << " & "
                << f.m_name;
            if (&f != &s.m_fields.constLast()) {
                ctx.m_out << "," << ln;
            }
            else {
                ctx.m_out << ")" << ln;
            }
        }

        ctx.m_out << "{" << ln;
        ctx.m_out << indent << "QString res;" << ln
            << indent << "QTextStream strm{&res};" << ln << ln
            << indent << "strm << \"" << s.m_name << ": \";" << ln;
        for (const auto & f: std::as_const(s.m_fields)) {
            // TODO: support values of list, map and set types
            if (dynamic_cast<const Parser::ListType*>(f.m_type.get()) ||
                dynamic_cast<const Parser::MapType*>(f.m_type.get()) ||
                dynamic_cast<const Parser::SetType*>(f.m_type.get()))
            {
                ctx.m_out << indent << "Q_UNUSED(" << f.m_name << ");" << ln;
                continue;
            }

            ctx.m_out << indent << "strm << \"" << f.m_name << " = \"";
            if (f.m_required == Parser::Field::RequiredFlag::Optional) {
                ctx.m_out << ";" << ln;
                ctx.m_out << indent << "if (" << f.m_name << ") {" << ln
                    << indent << indent << "strm << *" << f.m_name
                    << ";" << ln
                    << indent << "}" << ln
                    << indent << "else {" << ln
                    << indent << indent << "strm << \"<none>\";" << ln
                    << indent << "}" << ln;
            }
            else {
                ctx.m_out << " << " << f.m_name << ";" << ln;
            }

            if (&f != &s.m_fields.constLast()) {
                ctx.m_out << indent << "strm << \", \";" << ln << ln;
            }
        }
        ctx.m_out << indent << "strm.flush();" << ln
            << indent << "return res.toStdString();" << ln
            << "}" << ln << ln;

        ctx.m_out << "} // namespace" << ln << ln;
    }

    ctx.m_out << s.m_name << "::" << s.m_name << "() :" << ln;

    if (isException) {
        ctx.m_out << indent << "EvernoteException(QStringLiteral(\""
            << s.m_name << "\"))," << ln;
    }

    ctx.m_out << indent << "d(new " << s.m_name
        << "::Impl)" << ln;

    ctx.m_out << "{}" << ln << ln;

    if (isException && !s.m_fields.isEmpty()) {
        ctx.m_out << s.m_name << "::" << s.m_name << "(" << ln;
        for (const auto & f: std::as_const(s.m_fields)) {
            ctx.m_out << indent << fieldTypeToStr(f) << " " << f.m_name;
            if (&f != &s.m_fields.constLast()) {
                ctx.m_out << "," << ln;
            }
            else {
                ctx.m_out << ") :" << ln;
            }
        }

        ctx.m_out << indent << "EvernoteException(QStringLiteral(\""
            << s.m_name << "\"))," << ln;
        ctx.m_out << indent << "d(new " << s.m_name
            << "::Impl)" << ln;
        ctx.m_out << "{" << ln;

        for (const auto & f: std::as_const(s.m_fields)) {
            const QString fieldTypeName = fieldTypeToStr(f);
            const bool isPrimitiveType =
                isFieldOfPrimitiveType(f, fieldTypeName);

            ctx.m_out << indent << "d->m_" << f.m_name << " = ";
            if (isPrimitiveType) {
                ctx.m_out << f.m_name;
            }
            else {
                ctx.m_out << "std::move(" << f.m_name << ")";
            }
            ctx.m_out << ";" << ln;
        }

        ctx.m_out << indent << "d->m_strMessage = composeExceptionMessage("
            << ln;

        for (const auto & f: std::as_const(s.m_fields)) {
            ctx.m_out << indent << indent << "d->m_" << f.m_name;
            if (&f != &s.m_fields.constLast()) {
                ctx.m_out << "," << ln;
            }
            else {
                ctx.m_out << ");" << ln;
            }
        }

        ctx.m_out << "}" << ln << ln;
    }

    ctx.m_out << s.m_name << "::" << s.m_name << "(const " << s.m_name
        << " & other) :" << ln
        << indent << "d(other.d)" << ln
        << "{}" << ln << ln;

    ctx.m_out << s.m_name << "::" << s.m_name << "(" << s.m_name
        << " && other) noexcept :" << ln
        << indent << "d(std::move(other.d))" << ln
        << "{}" << ln << ln;

    ctx.m_out << s.m_name << "::~" << s.m_name << "() noexcept {}" << ln << ln;

    ctx.m_out << s.m_name << " & " << s.m_name << "::operator=(const "
        << s.m_name << " & other)" << ln
        << "{" << ln
        << indent << "if (this != &other) {" << ln
        << indent << indent << "d = other.d;" << ln
        << indent << "}" << ln << ln
        << indent << "return *this;" << ln
        << "}" << ln << ln;

    ctx.m_out << s.m_name << " & " << s.m_name << "::operator=(" << s.m_name
        << " && other) noexcept" << ln
        << "{" << ln
        << indent << "if (this != &other) {" << ln
        << indent << indent << "d = std::move(other.d);" << ln
        << indent << "}" << ln << ln
        << indent << "return *this;" << ln
        << "}" << ln << ln;

    for(const auto & f: std::as_const(s.m_fields)) {
        generateClassAccessoryMethodsForFieldDefinitions(s, f, ctx);
    }

    ctx.m_out << "void " << s.m_name
        << "::print(QTextStream & strm) const" << ln
        << "{" << ln
        << indent << "d->print(strm);" << ln
        << "}" << ln << ln;

    if (isException)
    {
        generateExceptionClassWhatMethodDefinition(s, ctx);
        generateExceptionClassRaiseMethodDefinition(s, ctx);
        generateExceptionClassCloneMethodDefinition(s, ctx);
    }

    ctx.m_out << "QTextStream & operator<<(QTextStream & strm, const "
        << s.m_name << " & " << decapitalize(s.m_name) << ")" << ln
        << "{" << ln
        << indent << "strm << static_cast<const Printable&>("
        << decapitalize(s.m_name) << ");" << ln
        << indent << "return strm;" << ln
        << "}" << ln << ln;

    ctx.m_out << "QDebug & operator<<(QDebug & dbg, const "
        << s.m_name << " & " << decapitalize(s.m_name) << ")" << ln
        << "{" << ln
        << indent << "dbg << static_cast<const Printable&>("
        << decapitalize(s.m_name) << ");" << ln
        << indent << "return dbg;" << ln
        << "}" << ln << ln;

    ctx.m_out << "std::ostream & operator<<(std::ostream & strm, const "
        << s.m_name << " & " << decapitalize(s.m_name) << ")" << ln
        << "{" << ln
        << indent << "strm << static_cast<const Printable&>("
        << decapitalize(s.m_name) << ");" << ln
        << indent << "return strm;" << ln
        << "}" << ln << ln;

    ctx.m_out << "bool operator==(const " << s.m_name
        << " & lhs, const " << s.m_name << " & rhs) noexcept" << ln
        << "{" << ln;

    ctx.m_out << indent << "if (&lhs == &rhs) {" << ln
        << indent << indent << "return true;" << ln
        << indent << "}" << ln << ln;

    ctx.m_out << indent << "return" << ln;

    for(const auto & f: std::as_const(s.m_fields))
    {
        ctx.m_out << indent << indent << "lhs." << f.m_name << "() == rhs."
            << f.m_name << "()";

        if (&f != &(s.m_fields.constLast())) {
            ctx.m_out << " &&" << ln;
        }
        else {
            ctx.m_out << ";" << ln;
        }
    }

    ctx.m_out << "}" << ln << ln;

    ctx.m_out << "bool operator!=(const " << s.m_name
        << " & lhs, const " << s.m_name << " & rhs) noexcept" << ln
        << "{" << ln
        << indent << "return !operator==(lhs, rhs);" << ln
        << "}" << ln << ln;

    writeNamespaceEnd(ctx.m_out);
}

void Generator::generateTypeImplHeader(
    const Parser::Structure & s, const Parser::Enumerations & enumerations,
    const QString & outPath, const QString & fileSection)
{
    const bool isException = m_allExceptions.contains(s.m_name);
    const QString fileName = s.m_name + QStringLiteral("Impl.h");

    OutputFileContext ctx(
        fileName, outPath, OutputFileType::Implementation,
        fileSection + QStringLiteral("/impl"));

    const QString publicHeaderInclude =
        QStringLiteral("<qevercloud/") + fileSection +
        QStringLiteral("/") + s.m_name + QStringLiteral(".h>");

    QStringList additionalIncludes = QStringList()
        << publicHeaderInclude << QStringLiteral("<QSharedData>");

    if (structContainsLocalFields(s)) {
        additionalIncludes << QStringLiteral("<QHash>")
            << QStringLiteral("<QVariant>");
    }

    if (isException) {
        additionalIncludes << QStringLiteral("<string>");
    }

    sortIncludes(additionalIncludes);

    writeHeaderHeader(
        ctx, fileName, additionalIncludes, HeaderKind::Private);

    ctx.m_out << "class Q_DECL_HIDDEN " << s.m_name << "::"
        << "Impl final:" << ln
        << indent << "public QSharedData," << ln
        << indent << "public Printable" << ln
        << "{" << ln
        << "public:" << ln;

    if (structContainsLocalIdField(s)) {
        ctx.m_out << indent << "Impl();" << ln;
    }
    else {
        ctx.m_out << indent << "Impl() = default;" << ln;
    }

    ctx.m_out << indent << "Impl(const " << s.m_name
        << "::Impl & other) = default;" << ln
        << indent << "Impl(" << s.m_name
        << "::Impl && other) noexcept = default;" << ln << ln;

    ctx.m_out << indent << s.m_name << "::Impl & operator=(const "
        << s.m_name << "::Impl & other) = delete;" << ln
        << indent << s.m_name << "::Impl & operator=(" << s.m_name
        << "::Impl && other) = delete;" << ln << ln;

    ctx.m_out << indent << "~Impl() noexcept override = default;" << ln;

    ctx.m_out << ln
        << indent << "void print(QTextStream & strm) const override;" << ln
        << ln;

    for(const auto & f: std::as_const(s.m_fields))
    {
        const auto typeName = typeToStr(f.m_type, {}, MethodType::TypeName);

        if (f.m_required == Parser::Field::RequiredFlag::Optional) {
            ctx.m_out << indent << "std::optional<" << typeName << "> "
                << "m_" << f.m_name << ";" << ln;
            continue;
        }

        ctx.m_out << indent << typeName << " " << "m_" << f.m_name;

        const auto a = aliasedPrimitiveType(typeName);
        const auto p = dynamic_cast<Parser::PrimitiveType*>(f.m_type.get());
        if (a || p)
        {
            switch(a ? *a : p->m_type)
            {
            case Parser::PrimitiveType::Type::Bool:
                ctx.m_out << " = false";
                break;
            case Parser::PrimitiveType::Type::Byte:
            case Parser::PrimitiveType::Type::Int16:
            case Parser::PrimitiveType::Type::Int32:
            case Parser::PrimitiveType::Type::Int64:
                ctx.m_out << " = 0";
                break;
            case Parser::PrimitiveType::Type::Double:
                ctx.m_out << " = 0.0";
                break;
            }
        }
        else if (m_allEnums.contains(typeName))
        {
            const auto eit = std::find_if(
                enumerations.constBegin(),
                enumerations.constEnd(),
                [&typeName](const auto & enumeration)
                {
                    return typeName == enumeration.m_name;
                });

            if (eit != enumerations.constEnd())
            {
                const auto & values = eit->m_values;
                if (!values.isEmpty()) {
                    ctx.m_out << " = " << typeName << "::"
                        << values.front().first;
                }
            }
        }

        ctx.m_out << ";" << ln;
    }

    if (isException) {
        ctx.m_out << indent << "std::string m_strMessage;" << ln;
    }

    ctx.m_out << "};" << ln << ln;

    writeHeaderFooter(ctx.m_out, fileName);
}

void Generator::generateTypeImplCpp(
    const Parser::Structure & s, const QString & outPath,
    const QString & fileSection)
{
    const QString fileName = s.m_name + QStringLiteral("Impl.cpp");

    OutputFileContext ctx(
        fileName, outPath, OutputFileType::Implementation,
        fileSection + QStringLiteral("/impl"));

    ctx.m_out << disclaimer << ln;
    ctx.m_out << "#include \"" << s.m_name << "Impl.h\"" << ln << ln;
    ctx.m_out << "#include \"../../Impl.h\"" << ln << ln;
    ctx.m_out << "#include <QTextStream>" << ln;

    const bool isTypeWithLocalId = structContainsLocalIdField(s);
    if (isTypeWithLocalId) {
        ctx.m_out << "#include <QUuid>" << ln;
    }

    ctx.m_out << ln;
    writeNamespaceBegin(ctx);

    if (isTypeWithLocalId) {
        ctx.m_out << s.m_name << "::Impl::Impl()" << ln
            << "{" << ln;

        ctx.m_out << indent << "m_localId = QUuid::createUuid().toString();"
            << ln
            << indent << "// Remove curvy braces" << ln
            << indent << "m_localId.remove(m_localId.size() - 1, 1);" << ln
            << indent << "m_localId.remove(0, 1);" << ln;

        ctx.m_out << "}" << ln << ln;
    }

    writeTypeImplPrintDefinition(ctx.m_out, s);
    writeNamespaceEnd(ctx.m_out);
}

void Generator::generateSerializationJsonHeader(
    const Parser::Structure & s, const QString & outPath)
{
    const QString fileName = s.m_name + QStringLiteral(".h");

    OutputFileContext ctx(
        fileName, outPath, OutputFileType::Interface,
        QStringLiteral("serialization/json"));

    const bool isException = m_allExceptions.contains(s.m_name);

    auto additionalIncludes = QStringList{} << QStringLiteral("<QJsonObject>")
        << QStringLiteral("<optional>");

    {
        QString typeHeader;
        QTextStream strm{&typeHeader};
        strm << "<qevercloud/";
        if (isException) {
            strm << "exceptions";
        }
        else {
            strm << "types";
        }
        strm << "/" << s.m_name << ".h>";

        additionalIncludes << typeHeader;
    }

    sortIncludes(additionalIncludes);

    static const QString section = QStringLiteral("serialization/json");

    writeHeaderHeader(
        ctx, fileName, additionalIncludes, HeaderKind::Public, section);

    ctx.m_out << "[[nodiscard]] QEVERCLOUD_EXPORT QJsonObject "
        << "serializeToJson(" << ln << "    const " << s.m_name << " & value);"
        << ln << ln;

    ctx.m_out << "[[nodiscard]] QEVERCLOUD_EXPORT bool deserializeFromJson("
        << ln << "    const QJsonObject & object, " << s.m_name << " & value);"
        << ln << ln;

    writeHeaderFooter(ctx.m_out, fileName, {}, {}, section);
}

void Generator::generateSerializationJsonCpp(
    const Parser::Structure & s, const Parser::Enumerations & enumerations,
    const QString & outPath)
{
    const QString fileName = s.m_name + QStringLiteral(".cpp");

    OutputFileContext ctx(
        fileName, outPath, OutputFileType::Implementation,
        QStringLiteral("serialization/json"));

    ctx.m_out << disclaimer << ln;

    ctx.m_out << "#include <qevercloud/serialization/json/" << s.m_name
        << ".h>" << ln << ln;

    auto dependentQEverCloudTypeNames = dependentTypeNames(s);
    dependentQEverCloudTypeNames.removeOne(QStringLiteral("QByteArray"));
    dependentQEverCloudTypeNames.removeOne(QStringLiteral("QString"));

    std::sort(
        dependentQEverCloudTypeNames.begin(),
        dependentQEverCloudTypeNames.end());

    for (const auto & typeName: std::as_const(dependentQEverCloudTypeNames))
    {
        ctx.m_out << "#include <qevercloud/serialization/json/" << typeName
            << ".h>" << ln;
    }

    if (!dependentQEverCloudTypeNames.isEmpty()) {
        ctx.m_out << ln;
    }

    const bool needsToRangeHeader =
        [&]
        {
            if (structContainsLocalFields(s)) {
                return true;
            }

            for (const auto & field: std::as_const(s.m_fields))
            {
                if (dynamic_cast<Parser::MapType*>(field.m_type.get())) {
                    return true;
                }
            }

            return false;
        }();

    if (needsToRangeHeader) {
        ctx.m_out << "#include <qevercloud/utility/ToRange.h>" << ln << ln;
    }

    ctx.m_out << "#include <QJsonArray>" << ln << ln;
    ctx.m_out << "#include <limits>" << ln;

    // Utility header is included in order to make use of std::as_const
    // which in Qt case is relevant for lists, maps and sets
    const bool needsUtilityHeader =
        [&]
        {
            if (needsToRangeHeader) {
                return true;
            }

            for (const auto & field: std::as_const(s.m_fields)) {
                if (dynamic_cast<Parser::ListType*>(field.m_type.get())) {
                    return true;
                }

                if (dynamic_cast<Parser::SetType*>(field.m_type.get())) {
                    return true;
                }
            }

            return false;
        }();

    if (needsUtilityHeader) {
        ctx.m_out << "#include <utility>" << ln;
    }
    ctx.m_out << ln;

    writeNamespaceBegin(ctx);

    Parser::Enumerations enums;
    for (const auto & field: s.m_fields)
    {
        const auto fieldValueType = [&] () -> std::shared_ptr<Parser::Type>
        {
            if (const auto * listType =
                dynamic_cast<Parser::ListType*>(field.m_type.get()))
            {
                return listType->m_valueType;
            }
            else if (const auto * setType =
                     dynamic_cast<Parser::SetType*>(field.m_type.get()))
            {
                return setType->m_valueType;
            }
            else if (const auto * mapType =
                     dynamic_cast<Parser::MapType*>(field.m_type.get()))
            {
                return mapType->m_valueType;
            }

            return field.m_type;
        }();

        const auto typeName = typeToStr(fieldValueType, {});
        const auto actualTypeName = aliasedTypeName(typeName);

        const auto it = std::find_if(
            enumerations.begin(),
            enumerations.end(),
            [&actualTypeName](const Parser::Enumeration & e)
            {
                return actualTypeName == e.m_name;
            });
        if (it != enumerations.end()) {
            enums.push_back(*it);
        }
    }

    enums.erase(
        std::unique(
            enums.begin(),
            enums.end(),
            [](const Parser::Enumeration & lhs, const Parser::Enumeration & rhs)
            {
                return lhs.m_name == rhs.m_name;
            }),
        enums.end());

    if (!enums.empty())
    {
        ctx.m_out << "namespace {" << ln << ln;

        for (const auto & e: std::as_const(enums)) {
            generateSerializationJsonEnumSafeCastMethod(e, ctx);
        }

        ctx.m_out << "} // namespace" << ln << ln;
    }

    generateSerializeToJsonMethod(s, ctx);
    generateDeserializeFromJsonMethod(s, ctx);
    writeNamespaceEnd(ctx.m_out);
}

void Generator::generateSerializationJsonEnumSafeCastMethod(
    const Parser::Enumeration & e, OutputFileContext & ctx)
{
    ctx.m_out << "[[nodiscard]] std::optional<" << e.m_name
        << "> safeCast" << capitalize(e.m_name)
        << "ToEnum(" << ln
        << indent << "const qint64 value) noexcept" << ln;

    ctx.m_out << "{" << ln;

    ctx.m_out << indent << "switch (value)" << ln
        << indent << "{" << ln;

    for (const auto & pair: e.m_values)
    {
        ctx.m_out << indent << "case static_cast<qint64>(" << e.m_name
            << "::" << pair.first << "):" << ln;

        ctx.m_out << indent << indent << "return " << e.m_name
            << "::" << pair.first << ";" << ln;
    }

    ctx.m_out << indent << "default:" << ln
        << indent << indent << "return std::nullopt;" << ln
        << indent << "}" << ln
        << "}" << ln << ln;
}

void Generator::generateSerializeToJsonMethod(
    const Parser::Structure & s, OutputFileContext & ctx)
{
    ctx.m_out << "QJsonObject serializeToJson(const "
        << s.m_name << " & value)" << ln
        << "{" << ln;

    ctx.m_out << indent << "QJsonObject object;" << ln << ln;

    const auto processItem = [&](const std::shared_ptr<Parser::Type> & type,
            const QString & itemName)
        {
            const auto typeName = typeToStr(type, {});
            const auto actualTypeName = aliasedTypeName(typeName);

            if (actualTypeName == typeName &&
                dynamic_cast<Parser::IdentifierType*>(type.get()))
            {
                if (m_allEnums.contains(actualTypeName))
                {
                    ctx.m_out << "QString::number(static_cast<qint64>("
                        << itemName << "));" << ln;
                }
                else
                {
                    ctx.m_out << "serializeToJson(" << itemName << ");" << ln;
                }
            }
            else if (dynamic_cast<Parser::ByteArrayType*>(type.get()))
            {
                ctx.m_out << "QString::fromUtf8(" << itemName << ".toBase64());"
                    << ln;
            }
            else
            {
                if (actualTypeName == QStringLiteral("QVariant")) {
                    ctx.m_out << "QJsonValue::fromVariant(" << itemName
                        << ");" << ln;
                }
                else if (actualTypeName == QStringLiteral("qint64") ||
                         actualTypeName == QStringLiteral("quint64"))
                {
                    ctx.m_out << "QString::number(" << itemName << ");" << ln;
                }
                else {
                    ctx.m_out << itemName << ";" << ln;
                }
            }
        };

    for (const auto & field: s.m_fields)
    {
        const auto * listType =
            dynamic_cast<Parser::ListType*>(field.m_type.get());

        const auto * setType =
            dynamic_cast<Parser::SetType*>(field.m_type.get());

        const auto * mapType =
            dynamic_cast<Parser::MapType*>(field.m_type.get());

        const auto * hashType =
            dynamic_cast<Parser::HashType*>(field.m_type.get());

        if (listType || setType)
        {
            if (field.m_required == Parser::Field::RequiredFlag::Optional) {
                ctx.m_out << indent << "if (value." << field.m_name << "())"
                    << ln;
            }

            ctx.m_out << indent << "{" << ln;
            ctx.m_out << indent << indent << "QJsonArray array;" << ln;

            ctx.m_out << indent << indent << "for (const auto & v: std::as_const(";

            if (field.m_required == Parser::Field::RequiredFlag::Optional) {
                ctx.m_out << "*";
            }

            ctx.m_out << "value." << field.m_name << "()))" << ln
                << indent << indent << "{" << ln;

            ctx.m_out << indent << indent << indent << "array << ";

            processItem(
                listType ? listType->m_valueType : setType->m_valueType,
                QStringLiteral("v"));

            ctx.m_out << indent << indent << "}" << ln << ln;

            ctx.m_out << indent << indent << "object[QStringLiteral(\""
                << field.m_name << "\")] = array;" << ln;

            ctx.m_out << indent << "}" << ln << ln;
        }
        else if (mapType || hashType)
        {
            const auto & keyType =
                (mapType ? mapType->m_keyType : hashType->m_keyType);

            const auto & valueType =
                (mapType ? mapType->m_valueType : hashType->m_valueType);

            const auto keyTypeName = typeToStr(keyType, {});
            const auto actualKeyTypeName = aliasedTypeName(keyTypeName);
            if (actualKeyTypeName != QStringLiteral("QString")) {
                throw std::runtime_error{
                    "Only strings are supported as keys for maps"};
            }

            if (field.m_required == Parser::Field::RequiredFlag::Optional) {
                ctx.m_out << indent << "if (value." << field.m_name << "())"
                    << ln;
            }

            ctx.m_out << indent << "{" << ln;
            ctx.m_out << indent << indent << "QJsonObject subobject;" << ln;

            ctx.m_out << indent << indent << "for (auto it: toRange("
                << "std::as_const(";

            if (field.m_required == Parser::Field::RequiredFlag::Optional) {
                ctx.m_out << "*";
            }

            ctx.m_out << "value." << field.m_name << "())))" << ln
                << indent << indent << "{" << ln;

            ctx.m_out << indent << indent << indent << "subobject[it.key()] = ";

            processItem(valueType, QStringLiteral("it.value()"));

            ctx.m_out << indent << indent << "}" << ln;
            ctx.m_out << indent << indent << "object[QStringLiteral(\""
                << field.m_name << "\")] = subobject;" << ln;

            ctx.m_out << indent << "}" << ln << ln;
        }
        else
        {
            const auto fieldTypeName = typeToStr(field.m_type, field.m_name);
            const auto actualFieldTypeName = aliasedTypeName(fieldTypeName);

            if (field.m_required ==
                Parser::Field::RequiredFlag::Optional)
            {
                ctx.m_out << indent << "if (value." << field.m_name
                    << "()) {" << ln;
                ctx.m_out << indent << indent;
            }
            else
            {
                ctx.m_out << indent;
            }

            ctx.m_out << "object[QStringLiteral(\""
                << field.m_name << "\")] = ";

            const bool isEnum =
                (actualFieldTypeName == fieldTypeName &&
                 m_allEnums.contains(fieldTypeName));

            const bool isComplexType =
                !isEnum &&
                (actualFieldTypeName == fieldTypeName) &&
                static_cast<bool>(
                    dynamic_cast<Parser::IdentifierType*>(field.m_type.get()));

            const bool isByteArray =
                !isEnum &&
                !isComplexType &&
                static_cast<bool>(
                    dynamic_cast<Parser::ByteArrayType*>(field.m_type.get()));

            const bool isLargeInt =
                !isEnum &&
                ((actualFieldTypeName == QStringLiteral("qint64") ||
                 actualFieldTypeName == QStringLiteral("quint64")));

            if (isEnum) {
                ctx.m_out << "QString::number(static_cast<qint64>(";
            }
            else if (isComplexType) {
                ctx.m_out << "serializeToJson(";
            }
            else if (isByteArray) {
                ctx.m_out << "QString::fromUtf8(";
            }
            else if (isLargeInt) {
                ctx.m_out << "QString::number(";
            }

            if (!isByteArray && (field.m_required ==
                Parser::Field::RequiredFlag::Optional))
            {
                ctx.m_out << "*";
            }

            ctx.m_out << "value." << field.m_name << "()";

            if (isEnum) {
                ctx.m_out << "))";
            }
            else if (isComplexType) {
                ctx.m_out << ")";
            }
            else if (isByteArray) {
                if (field.m_required == Parser::Field::RequiredFlag::Optional) {
                    ctx.m_out << "->";
                }
                else {
                    ctx.m_out << ".";
                }
                ctx.m_out << "toBase64())";
            }
            else if (isLargeInt) {
                ctx.m_out << ")";
            }

            ctx.m_out << ";" << ln;

            if (field.m_required ==
                Parser::Field::RequiredFlag::Optional)
            {
                ctx.m_out << indent << "}" << ln << ln;
            }
        }
    }

    ctx.m_out << indent << "return object;" << ln
        << "}" << ln << ln;
}

void Generator::generateDeserializeFromJsonMethod(
    const Parser::Structure & s, OutputFileContext & ctx)
{
    ctx.m_out << "bool deserializeFromJson("
        << "const QJsonObject & object, " << s.m_name << " & value)" << ln
        << "{" << ln;

    using ValueSetter = std::function<QString(QString)>;

    const auto processValue = [&](
        const std::shared_ptr<Parser::Type> & type, const QString & itemName,
        const QString & indentStr, const ValueSetter setter)
    {
        const auto typeName = typeToStr(type, {});
        const auto actualTypeName = aliasedTypeName(typeName);

        // In json all numbers except 64 bit integers are stored as doubles so
        // for int of size < 64 fields need to use cast but need to do it
        // cautiously, taking the type limits into account
        const auto processIntegerValue = [&](const QString & intTypeName)
        {
            ctx.m_out << indentStr << "if (" << itemName << ".isDouble()) {"
                << ln;

            ctx.m_out << indentStr << indent
                << "const auto d = " << itemName << ".toDouble();" << ln;

            ctx.m_out << indentStr << indent
                << "if ((d >= static_cast<double>("
                << "std::numeric_limits<" << intTypeName << ">::min())) &&"
                << ln
                << indentStr << indent << "    "
                << "(d <= static_cast<double>("
                << "std::numeric_limits<" << intTypeName << ">::max())))" << ln
                << indentStr << indent << "{" << ln;

            QString valueToSet;
            {
                QTextStream strm{&valueToSet};
                strm << "static_cast<" << intTypeName << ">(d)";
            }

            ctx.m_out << indentStr << indent
                << indent << setter(valueToSet) << ln;

            ctx.m_out << indentStr << indent << "}" << ln
                << indentStr << indent << "else {" << ln
                << indentStr << indent << indent << "return false;" << ln
                << indentStr << indent << "}" << ln
                << indentStr << "}" << ln
                << indentStr << "else {" << ln
                << indentStr << indent << "return false;" << ln
                << indentStr << "}" << ln;
        };

        // All 64 bit integers are stored in json as strings because otherwise
        // converting them to double and back has proved to lose precision
        const auto processLargeIntegerValue = [&](const QString & intTypeName)
        {
            ctx.m_out << indentStr << "if (" << itemName << ".isString()) {"
                << ln;

            ctx.m_out << indentStr << indent
                << "const auto s = " << itemName << ".toString();" << ln;

            ctx.m_out << indentStr << indent
                << "bool conversionResult = false;" << ln;

            ctx.m_out << indentStr << indent
                << intTypeName << " i = s.to"
                << (intTypeName.startsWith(QStringLiteral("quint"))
                    ? "UlongLong"
                    : "LongLong")
                << "(&conversionResult);" << ln;

            ctx.m_out << indentStr << indent
                << "if (!conversionResult) {" << ln
                << indentStr << indent << indent << "return false;" << ln
                << indentStr << indent << "}" << ln << ln;

            ctx.m_out << indentStr << indent << setter(QStringLiteral("i"))
                << ln;

            ctx.m_out << indentStr << "}" << ln
                << indentStr << "else {" << ln
                << indentStr << indent << "return false;" << ln
                << indentStr << "}" << ln;
        };

        if (actualTypeName == QStringLiteral("bool"))
        {
            ctx.m_out << indentStr << "if (" << itemName << ".isBool()) {"
                << ln;

            QString valueToSet;
            {
                QTextStream strm{&valueToSet};
                strm << itemName << ".toBool()";
            }

            ctx.m_out << indentStr << indent << setter(valueToSet) << ln;

            ctx.m_out << indentStr << "}" << ln
                << indentStr << "else {" << ln
                << indentStr << indent << "return false;" << ln
                << indentStr << "}" << ln;
        }
        else if (actualTypeName == QStringLiteral("qint8"))
        {
            processIntegerValue(QStringLiteral("qint8"));
        }
        else if (actualTypeName == QStringLiteral("quint8"))
        {
            processIntegerValue(QStringLiteral("quint8"));
        }
        else if (actualTypeName == QStringLiteral("qint16"))
        {
            processIntegerValue(QStringLiteral("qint16"));
        }
        else if (actualTypeName == QStringLiteral("quint16"))
        {
            processIntegerValue(QStringLiteral("quint16"));
        }
        else if (actualTypeName == QStringLiteral("qint32"))
        {
            processIntegerValue(QStringLiteral("qint32"));
        }
        else if (actualTypeName == QStringLiteral("quint32"))
        {
            processLargeIntegerValue(QStringLiteral("quint32"));
        }
        else if (actualTypeName == QStringLiteral("qint64"))
        {
            processLargeIntegerValue(QStringLiteral("qint64"));
        }
        else if (actualTypeName == QStringLiteral("double"))
        {
            ctx.m_out << indentStr << "if (" << itemName << ".isDouble()) {"
                << ln;

            ctx.m_out << indentStr << indent
                << "const auto d = " << itemName << ".toDouble();" << ln;

            ctx.m_out << indentStr << indent << setter(QStringLiteral("d"))
                << ln;

            ctx.m_out << indentStr << "}" << ln
                << indentStr << "else {" << ln
                << indentStr << indent << "return false;" << ln
                << indentStr << "}" << ln;
        }
        else if (actualTypeName == QStringLiteral("QString"))
        {
            ctx.m_out << indentStr << "if (" << itemName << ".isString()) {"
                << ln;

            ctx.m_out << indentStr << indent
                << "auto s = " << itemName << ".toString();" << ln;

            ctx.m_out << indentStr << indent
                << setter(QStringLiteral("std::move(s)")) << ln;

            ctx.m_out << indentStr << "}" << ln
                << indentStr << "else {" << ln
                << indentStr << indent << "return false;" << ln
                << indentStr << "}" << ln;
        }
        else if (actualTypeName == QStringLiteral("QByteArray"))
        {
            ctx.m_out << indentStr << "if (" << itemName << ".isString()) {"
                << ln;

            ctx.m_out << indentStr << indent
                << "auto s = " << itemName << ".toString();" << ln;

            ctx.m_out << indentStr << indent
                << setter(QStringLiteral("QByteArray::fromBase64(s.toUtf8())"))
                << ln;

            ctx.m_out << indentStr << "}" << ln
                << indentStr << "else {" << ln
                << indentStr << indent << "return false;" << ln
                << indentStr << "}" << ln;
        }
        else if (actualTypeName == QStringLiteral("QVariant"))
        {
            ctx.m_out << indentStr << "QVariant f = " << itemName
                << ".toVariant();" << ln;

            ctx.m_out << indentStr << setter(QStringLiteral("f")) << ln;
        }
        else if (m_allEnums.contains(actualTypeName))
        {
            ctx.m_out << indentStr << "if (" << itemName << ".isString()) {"
                << ln;

            ctx.m_out << indentStr << indent
                << "const auto s = " << itemName << ".toString();" << ln;

            ctx.m_out << indentStr << indent
                << "bool conversionResult = false;" << ln;

            ctx.m_out << indentStr << indent
                << "qint64 i = s.toLongLong(&conversionResult);" << ln;

            ctx.m_out << indentStr << indent
                << "if (!conversionResult) {" << ln
                << indentStr << indent << indent << "return false;" << ln
                << indentStr << indent << "}" << ln << ln;

            ctx.m_out << indentStr << indent << setter(QStringLiteral("i"))
                << ln;

            ctx.m_out << indentStr << "}" << ln
                << indentStr << "else {" << ln
                << indentStr << indent << "return false;" << ln
                << indentStr << "}" << ln;
        }
        else
        {
            ctx.m_out << indentStr << "if (" << itemName << ".isObject()) {"
                << ln;

            ctx.m_out << indentStr << indent
                << "auto o = " << itemName << ".toObject();" << ln;

            ctx.m_out << indentStr << indent
                << typeName << " f;" << ln;

            ctx.m_out << indentStr << indent
                << "if (deserializeFromJson(o, f)) {" << ln;

            ctx.m_out << indentStr << indent << indent
                << setter(QStringLiteral("std::move(f)")) << ln;

            ctx.m_out << indentStr << indent << "}" << ln;
            ctx.m_out << indentStr << indent << "else {" << ln;
            ctx.m_out << indentStr << indent << indent << "return false;" << ln;
            ctx.m_out << indentStr << indent << "}" << ln;
            ctx.m_out << indentStr << "}" << ln
                << indentStr << "else {" << ln
                << indentStr << indent << "return false;" << ln
                << indentStr << "}" << ln;
        }
    };

    for (const auto & field: s.m_fields)
    {
        const auto * listType =
            dynamic_cast<Parser::ListType*>(field.m_type.get());

        const auto * setType =
            dynamic_cast<Parser::SetType*>(field.m_type.get());

        const auto mapType =
            std::dynamic_pointer_cast<Parser::MapType>(field.m_type);

        const auto hashType =
            std::dynamic_pointer_cast<Parser::HashType>(field.m_type);

        if (listType || setType)
        {
            ctx.m_out << indent << "if (object.contains(QStringLiteral(\""
                << field.m_name << "\"))) {" << ln;

            ctx.m_out << indent << indent
                << "const auto v = object[QStringLiteral(\""
                << field.m_name << "\")];" << ln;

            ctx.m_out << indent << indent << "if (v.isArray()) {" << ln;
            ctx.m_out << indent << indent << indent
                << "const auto a = v.toArray();" << ln;

            ctx.m_out << indent << indent << indent
                << typeToStr(field.m_type, {}) << " values;" << ln;

            ctx.m_out << indent << indent << indent
                << "for (const auto & item: std::as_const(a)) {" << ln;

            const QString indentStr = [&]
            {
                QString indentStr;
                QTextStream strm{&indentStr};
                for (int i = 0; i < 4; ++i) {
                    strm << indent;
                }
                return indentStr;
            }();

            const auto & valueType =
                (listType ? listType->m_valueType : setType->m_valueType);

            const auto valueTypeName = typeToStr(valueType, {});
            const auto actualValueTypeName = aliasedTypeName(valueTypeName);

            if (m_allEnums.contains(actualValueTypeName))
            {
                processValue(
                    valueType, QStringLiteral("item"), indentStr,
                    [&](const QString & value)
                    {
                        QString str;
                        QTextStream strm{&str};
                        strm << "const auto e = safeCast"
                            << capitalize(actualValueTypeName)
                            << "ToEnum(" << value << ");" << ln;

                        strm << indentStr << indent
                            << "if (e) {" << ln;

                        strm << indentStr << indent << indent;

                        if (listType) {
                            strm << "values.push_back(*e);" << ln;
                        }
                        else {
                            strm << "values.insert(*e);" << ln;
                        }

                        strm << indentStr << indent
                            << "}" << ln;

                        strm << indentStr << indent
                            << "else {" << ln;

                        strm << indentStr << indent << indent
                            << "return false;" << ln;

                        strm << indentStr << indent
                            << "}";

                        return str;
                    });
            }
            else
            {
                processValue(
                    valueType, QStringLiteral("item"), indentStr,
                    [&](const QString & value)
                    {
                        QString str;
                        QTextStream strm{&str};
                        if (listType) {
                            strm << "values.push_back(" << value << ");";
                        }
                        else {
                            strm << "values.insert(" << value << ");";
                        }
                        return str;
                    });
            }

            ctx.m_out << indent << indent << indent << "}" << ln;

            ctx.m_out << indent << indent << indent
                << "value." << fieldSetterName(field)
                << "(std::move(values));" << ln;

            ctx.m_out << indent << indent << "}" << ln;
            ctx.m_out << indent << indent << "else {" << ln
                << indent << indent << indent << "return false;" << ln
                << indent << indent << "}" << ln;
            ctx.m_out << indent << "}" << ln << ln;
        }
        else if (mapType || hashType)
        {
            const auto & keyType =
                (mapType ? mapType->m_keyType : hashType->m_keyType);

            const auto & valueType =
                (mapType ? mapType->m_valueType : hashType->m_valueType);

            const auto keyTypeName = typeToStr(keyType, {});
            const auto actualKeyTypeName = aliasedTypeName(keyTypeName);
            if (actualKeyTypeName != QStringLiteral("QString")) {
                throw std::runtime_error{
                    "Only strings are supported as keys for maps"};
            }

            const auto mapTypeName =
                (mapType
                 ? typeToStr(mapType, {})
                 : typeToStr(hashType, {}));

            ctx.m_out << indent << "if (object.contains(QStringLiteral(\""
                << field.m_name << "\"))) {" << ln;

            ctx.m_out << indent << indent << "auto v = object[QStringLiteral(\""
                << field.m_name << "\")];" << ln;

            ctx.m_out << indent << indent <<
                "if (v.isObject()) {" << ln;

            ctx.m_out << indent << indent << indent
                << "const auto o = v.toObject();" << ln;

            ctx.m_out << indent << indent << indent
                << mapTypeName << " map;" << ln;

            ctx.m_out << indent << indent << indent
                << "for (auto it: toRange(std::as_const(o))) {" << ln;

            const QString indentStr = [&]
            {
                QString indentStr;
                QTextStream strm{&indentStr};
                for (int i = 0; i < 4; ++i) {
                    strm << indent;
                }
                return indentStr;
            }();

            const auto valueTypeName = typeToStr(valueType, {});
            const auto actualValueTypeName = aliasedTypeName(valueTypeName);

            if (m_allEnums.contains(actualValueTypeName))
            {
                processValue(
                    valueType, QStringLiteral("it.value()"), indentStr,
                    [&](const QString & value)
                    {
                        QString str;
                        QTextStream strm{&str};

                        strm << "const auto e = safeCast"
                            << capitalize(actualValueTypeName)
                            << "ToEnum(" << value << ");" << ln;

                        strm << indentStr << indent
                            << "if (e) {" << ln;

                        strm << indentStr << indent << indent
                            << "map[it.key()] = *e;" << ln;

                        strm << indentStr << indent
                            << "}" << ln;

                        strm << indentStr << indent
                            << "else {" << ln;

                        strm << indentStr << indent << indent
                            << "return false;" << ln;

                        strm << indentStr << indent
                            << "}";

                        return str;
                    });
            }
            else
            {
                processValue(
                    valueType, QStringLiteral("it.value()"), indentStr,
                    [&](const QString & value)
                    {
                        QString str;
                        QTextStream strm{&str};
                        strm << "map[it.key()] = " << value << ";";
                        return str;
                    });
            }

            ctx.m_out << indent << indent << indent << "}" << ln;

            ctx.m_out << indent << indent << indent
                << "value." << fieldSetterName(field)
                << "(std::move(map));" << ln;

            ctx.m_out << indent << indent << "}" << ln
                << indent << indent << "else {" << ln
                << indent << indent << indent << "return false;" << ln
                << indent << indent << "}" << ln;
            ctx.m_out << indent << "}" << ln << ln;
        }
        else
        {
            ctx.m_out << indent << "if (object.contains(QStringLiteral(\""
                << field.m_name << "\"))) {" << ln;

            ctx.m_out << indent << indent
                << "const auto v = object[QStringLiteral(\""
                << field.m_name << "\")];" << ln;

            const QString indentStr = [&]
            {
                QString indentStr;
                QTextStream strm{&indentStr};
                for (int i = 0; i < 2; ++i) {
                    strm << indent;
                }
                return indentStr;
            }();

            const auto typeName = typeToStr(field.m_type, field.m_name);
            const auto actualTypeName = aliasedTypeName(typeName);
            if (m_allEnums.contains(actualTypeName))
            {
                processValue(
                    field.m_type, QStringLiteral("v"), indentStr,
                    [&](const QString & value)
                    {
                        QString str;
                        QTextStream strm{&str};
                        strm << "const auto e = safeCast"
                            << capitalize(actualTypeName) << "ToEnum("
                            << value << ");" << ln;

                        strm << indent << indent << indent
                            << "if (e) {" << ln;

                        strm << indent << indent << indent << indent
                            << "value." << fieldSetterName(field)
                            << "(*e);" << ln;

                        strm << indent << indent << indent << "}"
                            << ln;

                        strm << indent << indent << indent << "else {"
                            << ln;

                        strm << indent << indent << indent
                            << indent << "return false;" << ln;

                        strm << indent << indent << indent << "}";
                        return str;
                    });
            }
            else
            {
                processValue(
                    field.m_type, QStringLiteral("v"), indentStr,
                    [&](const QString & value)
                    {
                        QString str;
                        QTextStream strm{&str};
                        strm << "value." << fieldSetterName(field)
                            << "(" << value << ");";
                        return str;
                    });
            }

            ctx.m_out << indent << "}" << ln << ln;
        }
    }

    ctx.m_out << indent << "return true;" << ln
        << "}" << ln << ln;
}

void Generator::generateSerializationJsonTestHeader(
    const Parser & parser, const QString & outPath)
{
    const QString fileName = QStringLiteral("TestSerializationJson.h");

    OutputFileContext ctx(
        fileName, outPath, OutputFileType::Test);

    const auto additionalIncludes =
        QStringList{} << QStringLiteral("<QObject>");

    writeHeaderHeader(ctx, fileName, additionalIncludes, HeaderKind::Private);

    ctx.m_out << blockSeparator << ln << ln;

    ctx.m_out << "class SerializationJsonTester: public QObject" << ln
        << "{" << ln
        << "    Q_OBJECT" << ln
        << "public:" << ln
        << "    explicit SerializationJsonTester(QObject * parent = "
        << "nullptr);" << ln << ln;

    ctx.m_out << "private Q_SLOTS:" << ln;

    const auto structsAndExceptions = sortedStructsAndExceptions(parser);
    for (const auto & s: std::as_const(structsAndExceptions))
    {
        ctx.m_out << "    void shouldSerializeAndDeserialize" << s.m_name
            << "();" << ln;
    }

    ctx.m_out << "};" << ln << ln;

    writeHeaderFooter(ctx.m_out, fileName);
}

void Generator::generateSerializationJsonTestCpp(
    const Parser & parser, const QString & outPath)
{
    auto additionalIncludes = QStringList{}
        << QStringLiteral("RandomDataGenerators.h")
        << QStringLiteral("<QJsonDocument>")
        << QStringLiteral("<QTest>");

    const auto structsAndExceptions = sortedStructsAndExceptions(parser);
    for (const auto & s: std::as_const(structsAndExceptions)) {
        additionalIncludes << QStringLiteral("<qevercloud/serialization/json/")
            + s.m_name + QStringLiteral(".h>");
    }

    sortIncludes(additionalIncludes);

    const QString fileName = QStringLiteral("TestSerializationJson.cpp");
    OutputFileContext ctx(fileName, outPath, OutputFileType::Test);

    writeHeaderBody(
        ctx,
        QStringLiteral("TestSerializationJson.h"),
        additionalIncludes,
        HeaderKind::Test);

    ctx.m_out << "SerializationJsonTester::SerializationJsonTester("
        << "QObject * parent) :" << ln
        << "    QObject(parent)" << ln
        << "{}" << ln << ln;

    for (const auto & s: std::as_const(structsAndExceptions))
    {
        ctx.m_out << "void SerializationJsonTester::"
            << "shouldSerializeAndDeserialize" << s.m_name
            << "()" << ln
            << "{" << ln
            << indent << "const auto original = generateRandom" << s.m_name
            << "();" << ln
            << indent << "const auto object = serializeToJson(original);" << ln
            << indent << s.m_name << " deserialized;" << ln
            << indent << "const bool res = deserializeFromJson("
            << "object, deserialized);" << ln
            << indent << "if (deserialized != original) {" << ln
            << indent << indent
            << "qWarning() << \"Serialization/deserialization failed: "
            << "original = \"" << ln
            << indent << indent << indent
            << "<< original << \"\\nDeserialized = \""
            << " << deserialized" << ln
            << indent << indent << indent
            << "<< \"\\nJSON: \"" << ln
            << indent << indent << indent
            << "<< QJsonDocument(object).toJson(QJsonDocument::Indented);" << ln
            << indent << "}" << ln
            << indent << "QVERIFY(deserialized == original);" << ln
            << "}" << ln << ln;
    }

    writeNamespaceEnd(ctx.m_out);
}

void Generator::generateExceptionClassWhatMethodDefinition(
    const Parser::Structure & s, OutputFileContext & ctx)
{
    ctx.m_out << "const char * " << s.m_name << "::what() const noexcept"
        << ln << "{" << ln;

    if (m_allExceptions.contains(s.m_name) && !s.m_fields.isEmpty()) {
        ctx.m_out << indent << "return d->m_strMessage.data();" << ln;
    }
    else {
        ctx.m_out << indent << "return EvernoteException::what();" << ln;
    }

    ctx.m_out << "}" << ln << ln;
}

void Generator::generateExceptionClassRaiseMethodDefinition(
    const Parser::Structure & s, OutputFileContext & ctx)
{
    ctx.m_out << "void " << s.m_name << "::raise() const" << ln
        << "{" << ln
        << indent << "throw *this;" << ln
        << "}" << ln << ln;
}

void Generator::generateExceptionClassCloneMethodDefinition(
    const Parser::Structure & s, OutputFileContext & ctx)
{
    ctx.m_out << s.m_name << " * " << s.m_name << "::clone() const" << ln
        << "{" << ln
        << indent << "auto e = std::make_unique<" << s.m_name << ">();" << ln;

    for (const auto & f: s.m_fields) {
        ctx.m_out << indent << "e->" << fieldSetterName(f)
            << "(d->m_" << f.m_name << ");" << ln;
    }

    ctx.m_out << indent << "return e.release();" << ln;

    ctx.m_out << "}" << ln << ln;
}

void Generator::generateAllTypeBuildersHeader(
    Parser & parser, const QString & outPath)
{
    const QString fileName = QStringLiteral("All.h");

    OutputFileContext ctx(
        fileName, outPath, OutputFileType::Interface,
        QStringLiteral("types/builders"));

    ctx.m_out << disclaimer << ln;
    ctx.m_out << "#ifndef QEVERCLOUD_GENERATED_TYPES_BUILDERS_ALL_H" << ln;
    ctx.m_out << "#define QEVERCLOUD_GENERATED_TYPES_BUILDERS_ALL_H" << ln
        << ln;

    const auto & structures = parser.structures();
    QStringList typeBuilders;
    typeBuilders.reserve(structures.size());
    for (const auto & s: structures) {
        typeBuilders << (s.m_name + QStringLiteral("Builder"));
    }

    std::sort(typeBuilders.begin(), typeBuilders.end());

    for (const auto & typeBuilder: std::as_const(typeBuilders)) {
        ctx.m_out << "#include <qevercloud/types/builders/" << typeBuilder
            << ".h>" << ln;
    }

    ctx.m_out << ln;
    ctx.m_out << "#endif // QEVERCLOUD_GENERATED_TYPES_BUILDERS_ALL_H" << ln;
}

void Generator::generateTypeBuildersFwdHeader(
    const Parser & parser, const QString & outPath)
{
    const QString fileName = QStringLiteral("Fwd.h");

    OutputFileContext ctx(
        fileName, outPath, OutputFileType::Interface,
        QStringLiteral("types/builders"));

    ctx.m_out << disclaimer << ln;
    ctx.m_out << "#ifndef QEVERCLOUD_GENERATED_TYPES_BUILDERS_FWD_H" << ln;
    ctx.m_out << "#define QEVERCLOUD_GENERATED_TYPES_BUILDERS_FWD_H" << ln
        << ln;

    ctx.m_out << "namespace qevercloud {" << ln << ln;

    const auto & structures = parser.structures();
    QStringList typeBuilderClasses;
    typeBuilderClasses.reserve(structures.size());
    for (const auto & s: structures) {
        typeBuilderClasses << s.m_name + QStringLiteral("Builder");
    }

    std::sort(typeBuilderClasses.begin(), typeBuilderClasses.end());

    for (const auto & typeBuilderClass: std::as_const(typeBuilderClasses)) {
        ctx.m_out << "class " << typeBuilderClass << ";" << ln;
    }

    ctx.m_out << ln << "} // namespace qevercloud" << ln << ln;

    ctx.m_out << "#endif // QEVERCLOUD_GENERATED_TYPES_BUILDERS_FWD_H" << ln;
}

void Generator::generateTypeBuilderHeader(
    const Parser::Structure & s, const QString & outPath,
    const QString & fileSection)
{
    const QString fileName = s.m_name + QStringLiteral("Builder.h");

    OutputFileContext ctx(
        fileName, outPath, OutputFileType::Interface,
        fileSection + QStringLiteral("/builders"));

    const QString typeHeader = [&]
    {
        QString result;
        QTextStream strm{&result};

        strm << "<qevercloud/" << fileSection << "/" << s.m_name
            << ".h>";

        return result;
    }();

    QStringList additionalIncludes = QStringList{}
        << typeHeader
        << QStringLiteral("<qevercloud/EDAMErrorCode.h>")
        << QStringLiteral("<qevercloud/types/TypeAliases.h>")
        << QStringLiteral("<QSharedDataPointer>")
        << additionalIncludesForFields(s);

    const bool isExceptionsSection =
        (fileSection == QStringLiteral("exceptions"));

    if (isExceptionsSection) {
        additionalIncludes
            << QStringLiteral("<qevercloud/exceptions/EvernoteException.h>");
    }
    else {
        additionalIncludes
            << QStringLiteral("<qevercloud/exceptions/EverCloudException.h>");
    }

    if (!isExceptionsSection && structContainsLocalFields(s)) {
        additionalIncludes << QStringLiteral("<QHash>")
            << QStringLiteral("<QVariant>");
    }

    const auto deps = dependentTypeNames(s);
    for (const auto & dep: std::as_const(deps)) {
        if (dep == QStringLiteral("QString")) {
            continue;
        }

        if (dep == QStringLiteral("QByteArray")) {
            additionalIncludes.append(QStringLiteral("<QByteArray>"));
            continue;
        }

        const bool isExceptionType = m_allExceptions.contains(dep);
        if (isExceptionType) {
            additionalIncludes.append(
                QStringLiteral("<qevercloud/exceptions/") + dep +
                QStringLiteral(".h>"));
        }
        else {
            additionalIncludes.append(
                QStringLiteral("<qevercloud/types/") + dep +
                QStringLiteral(".h>"));
        }
    }

    sortIncludes(additionalIncludes);

    writeHeaderHeader(
        ctx, fileName, additionalIncludes, HeaderKind::Public);

    ctx.m_out << "class QEVERCLOUD_EXPORT " << s.m_name << "Builder" << ln
        << "{" << ln
        << "public:" << ln;

    ctx.m_out << indent << s.m_name << "Builder();" << ln << ln;

    ctx.m_out << indent << s.m_name << "Builder("
        << s.m_name << "Builder && other) noexcept;" << ln << ln;

    ctx.m_out << indent << "~" << s.m_name << "Builder() noexcept;"
        << ln << ln;

    ctx.m_out << indent << s.m_name << "Builder & operator=(" << s.m_name
        << "Builder && other) noexcept;" << ln << ln;

    for(const auto & field: std::as_const(s.m_fields))
    {
        const QString fieldTypeName = fieldTypeToStr(field);

        ctx.m_out << indent << s.m_name << "Builder & "
            << fieldSetterName(field) << "(" << fieldTypeName << " "
            << field.m_name << ");" << ln;
    }

    ctx.m_out << ln;

    ctx.m_out << indent << "[[nodiscard]] " << s.m_name << " build();" << ln
        << ln;

    ctx.m_out << "private:" << ln
        << indent << "class Impl;" << ln
        << indent << "QSharedDataPointer<Impl> d;" << ln;

    ctx.m_out << "};" << ln;

    writeHeaderFooter(ctx.m_out, fileName);
}

void Generator::generateTypeBuilderCpp(
    const Parser::Structure & s, const Parser::Enumerations & enumerations,
    const QString & outPath, const QString & fileSection)
{
    const QString fileName = s.m_name + QStringLiteral("Builder.cpp");

    OutputFileContext ctx(
        fileName, outPath, OutputFileType::Implementation,
        fileSection + QStringLiteral("/builders"));

    ctx.m_out << disclaimer << ln;

    ctx.m_out  << "#include <qevercloud/" << fileSection << "/builders/"
        << s.m_name << "Builder.h>" << ln << ln;

    ctx.m_out << "#include <QSharedData>" << ln << ln;

    writeNamespaceBegin(ctx);

    ctx.m_out << "class Q_DECL_HIDDEN " << s.m_name << "Builder::"
        << "Impl final:" << ln
        << indent << "public QSharedData" << ln
        << "{" << ln
        << "public:" << ln;

    for (const auto & field: std::as_const(s.m_fields))
    {
        const QString fieldTypeName = fieldTypeToStr(field);

        ctx.m_out << indent << fieldTypeName << " m_" << field.m_name;

        if (field.m_required == Parser::Field::RequiredFlag::Optional) {
            ctx.m_out << ";" << ln;
            continue;
        }

        const auto a = aliasedPrimitiveType(fieldTypeName);
        const auto p = dynamic_cast<Parser::PrimitiveType*>(field.m_type.get());
        if (a || p)
        {
            switch(a ? *a : p->m_type)
            {
            case Parser::PrimitiveType::Type::Bool:
                ctx.m_out << " = false";
                break;
            case Parser::PrimitiveType::Type::Byte:
            case Parser::PrimitiveType::Type::Int16:
            case Parser::PrimitiveType::Type::Int32:
            case Parser::PrimitiveType::Type::Int64:
                ctx.m_out << " = 0";
                break;
            case Parser::PrimitiveType::Type::Double:
                ctx.m_out << " = 0.0";
                break;
            }
        }
        else if (m_allEnums.contains(fieldTypeName))
        {
            const auto eit = std::find_if(
                enumerations.constBegin(),
                enumerations.constEnd(),
                [&fieldTypeName](const auto & enumeration)
                {
                    return fieldTypeName == enumeration.m_name;
                });

            if (eit != enumerations.constEnd())
            {
                const auto & values = eit->m_values;
                if (!values.isEmpty()) {
                    ctx.m_out << " = " << fieldTypeName << "::"
                        << values.front().first;
                }
            }
        }

        ctx.m_out << ";" << ln;
    }

    ctx.m_out << "};" << ln << ln;

    ctx.m_out << s.m_name << "Builder::" << s.m_name << "Builder() :" << ln
        << indent << "d(new " << s.m_name << "Builder::Impl)" << ln
        << "{}" << ln << ln;

    ctx.m_out << s.m_name << "Builder::" << s.m_name << "Builder("
        << s.m_name << "Builder && other) noexcept :" << ln
        << indent << "d{std::move(other.d)}" << ln
        << "{}" << ln << ln;

    ctx.m_out << s.m_name << "Builder::~" << s.m_name << "Builder() noexcept"
        << " = default;" << ln << ln;

    ctx.m_out << s.m_name << "Builder & " << s.m_name << "Builder::operator=("
        << s.m_name << "Builder && other) noexcept" << ln
        << "{" << ln
        << indent << "if (this != &other) {" << ln
        << indent << indent << "d = std::move(other.d);" << ln
        << indent << "}" << ln << ln
        << indent << "return *this;" << ln
        << "}" << ln << ln;

    for (const auto & field: std::as_const(s.m_fields))
    {
        const QString fieldTypeName = fieldTypeToStr(field);

        ctx.m_out << s.m_name << "Builder & " << s.m_name << "Builder::"
            << fieldSetterName(field) << "(" << fieldTypeName
            << " " << field.m_name << ")" << ln
            << "{" << ln
            << indent << "d->m_" << field.m_name << " = ";

        if (isFieldOfPrimitiveType(field, fieldTypeName)) {
            ctx.m_out << field.m_name;
        }
        else {
            ctx.m_out << "std::move(" << field.m_name << ")";
        }

        ctx.m_out << ";" << ln
            << indent << "return *this;" << ln
            << "}" << ln << ln;
    }

    ctx.m_out << s.m_name << " " << s.m_name << "Builder::build()" << ln
        << "{" << ln;

    ctx.m_out << indent << s.m_name << " result;" << ln << ln;

    for(const auto & field: std::as_const(s.m_fields))
    {
        ctx.m_out << indent << "result." << fieldSetterName(field)
            << "(";

        if (field.m_required == Parser::Field::RequiredFlag::Optional) {
            ctx.m_out << "std::move(d->m_" << field.m_name << "));" << ln;
            continue;
        }

        const QString fieldTypeName = fieldTypeToStr(field);

        if (isFieldOfPrimitiveType(field, fieldTypeName)) {
            ctx.m_out << "d->m_" << field.m_name << ");" << ln;
        }
        else {
            ctx.m_out << "std::move(d->m_" << field.m_name << "));" << ln;
        }
    }

    ctx.m_out << ln;

    for (const auto & field: std::as_const(s.m_fields))
    {
        ctx.m_out << indent << "d->m_" << field.m_name;

        if (field.m_required == Parser::Field::RequiredFlag::Optional) {
            ctx.m_out << " = {};" << ln;
            continue;
        }

        const QString fieldTypeName = fieldTypeToStr(field);
        if (!isFieldOfPrimitiveType(field, fieldTypeName)) {
            if (fieldTypeName == QStringLiteral("QString")) {
                ctx.m_out << " = QString{};" << ln;
            }
            else if (fieldTypeName == QStringLiteral("Guid")) {
                ctx.m_out << " = Guid{};" << ln;
            }
            else if (fieldTypeName == QStringLiteral("QStringList")) {
                ctx.m_out << " = QStringList{};" << ln;
            }
            else {
                ctx.m_out << " = {};" << ln;
            }
            continue;
        }

        const auto a = aliasedPrimitiveType(fieldTypeName);
        const auto p = dynamic_cast<Parser::PrimitiveType*>(field.m_type.get());
        if (a || p)
        {
            switch(a ? *a : p->m_type)
            {
            case Parser::PrimitiveType::Type::Bool:
                ctx.m_out << " = false";
                break;
            case Parser::PrimitiveType::Type::Byte:
            case Parser::PrimitiveType::Type::Int16:
            case Parser::PrimitiveType::Type::Int32:
            case Parser::PrimitiveType::Type::Int64:
                ctx.m_out << " = 0";
                break;
            case Parser::PrimitiveType::Type::Double:
                ctx.m_out << " = 0.0";
                break;
            }
        }
        else if (m_allEnums.contains(fieldTypeName))
        {
            const auto eit = std::find_if(
                enumerations.constBegin(),
                enumerations.constEnd(),
                [&fieldTypeName](const auto & enumeration)
                {
                    return fieldTypeName == enumeration.m_name;
                });

            if (eit != enumerations.constEnd())
            {
                const auto & values = eit->m_values;
                if (!values.isEmpty()) {
                    ctx.m_out << " = " << fieldTypeName << "::"
                        << values.front().first;
                }
            }
        }

        ctx.m_out << ";" << ln;
    }

    ctx.m_out << ln
        << indent << "return result;" << ln
        << "}" << ln << ln;

    writeNamespaceEnd(ctx.m_out);
}

void Generator::generateAllExceptionBuildersHeader(
    Parser & parser, const QString & outPath)
{
    const QString fileName = QStringLiteral("All.h");

    OutputFileContext ctx(
        fileName, outPath, OutputFileType::Interface,
        QStringLiteral("exceptions/builders"));

    ctx.m_out << disclaimer << ln;
    ctx.m_out << "#ifndef QEVERCLOUD_GENERATED_EXCEPTIONS_BUILDERS_ALL_H" << ln;
    ctx.m_out << "#define QEVERCLOUD_GENERATED_EXCEPTIONS_BUILDERS_ALL_H" << ln
        << ln;

    const auto & exceptions = parser.exceptions();
    QStringList exceptionBuilders;
    exceptionBuilders.reserve(exceptions.size());
    for (const auto & e: exceptions) {
        exceptionBuilders << (e.m_name + QStringLiteral("Builder"));
    }

    std::sort(exceptionBuilders.begin(), exceptionBuilders.end());

    for (const auto & exceptionBuilder: std::as_const(exceptionBuilders)) {
        ctx.m_out << "#include <qevercloud/exceptions/builders/"
            << exceptionBuilder << ".h>" << ln;
    }

    ctx.m_out << ln;
    ctx.m_out << "#endif // QEVERCLOUD_GENERATED_EXCEPTIONS_BUILDERS_ALL_H"
        << ln;
}

void Generator::generateExceptionBuildersFwdHeader(
    const Parser & parser, const QString & outPath)
{
    const QString fileName = QStringLiteral("Fwd.h");

    OutputFileContext ctx(
        fileName, outPath, OutputFileType::Interface,
        QStringLiteral("exceptions/builders"));

    ctx.m_out << disclaimer << ln;
    ctx.m_out << "#ifndef QEVERCLOUD_GENERATED_EXCEPTIONS_BUILDERS_FWD_H" << ln;
    ctx.m_out << "#define QEVERCLOUD_GENERATED_EXCEPTIONS_BUILDERS_FWD_H" << ln
        << ln;

    ctx.m_out << "namespace qevercloud {" << ln << ln;

    const auto & exceptions = parser.exceptions();
    QStringList exceptionBuilderClasses;
    exceptionBuilderClasses.reserve(exceptions.size());
    for (const auto & e: exceptions) {
        exceptionBuilderClasses << e.m_name + QStringLiteral("Builder");
    }

    std::sort(exceptionBuilderClasses.begin(), exceptionBuilderClasses.end());

    for (const auto & exceptionBuilderClass:
         std::as_const(exceptionBuilderClasses))
    {
        ctx.m_out << "class " << exceptionBuilderClass << ";" << ln;
    }

    ctx.m_out << ln << "} // namespace qevercloud" << ln << ln;

    ctx.m_out << "#endif // QEVERCLOUD_GENERATED_EXCEPTIONS_BUILDERS_FWD_H"
        << ln;
}

void Generator::generateTypeBuildersTestHeader(
    const Parser & parser, const QString & outPath)
{
    const QString fileName =
        QStringLiteral("TestTypeBuilders.h");

    OutputFileContext ctx(
        fileName, outPath, OutputFileType::Test);

    const auto additionalIncludes =
        QStringList{} << QStringLiteral("<QObject>");

    writeHeaderHeader(ctx, fileName, additionalIncludes, HeaderKind::Private);

    ctx.m_out << blockSeparator << ln << ln;

    ctx.m_out << "class TypeBuildersTester: public QObject" << ln
        << "{" << ln
        << "    Q_OBJECT" << ln
        << "public:" << ln
        << "    explicit TypeBuildersTester(QObject * parent = "
        << "nullptr);" << ln << ln;

    ctx.m_out << "private Q_SLOTS:" << ln;

    for (const auto & s: parser.structures()) {
        ctx.m_out << "    void shouldBuild" << s.m_name << "();" << ln;
    }

    ctx.m_out << ln;

    for (const auto & s: parser.exceptions()) {
        ctx.m_out << "    void shouldBuild" << s.m_name << "();" << ln;
    }

    ctx.m_out << "};" << ln << ln;

    writeHeaderFooter(ctx.m_out, fileName);
}

void Generator::generateTypeBuildersTestCpp(
    const Parser & parser, const QString & outPath)
{
    auto additionalIncludes = QStringList{}
        << QStringLiteral("RandomDataGenerators.h")
        << QStringLiteral("<QTest>");

    for (const auto & s: parser.structures()) {
        additionalIncludes << QStringLiteral("<qevercloud/types/builders/") +
            s.m_name + QStringLiteral("Builder.h>");
    }

    for (const auto & e: parser.exceptions()) {
        additionalIncludes
            << QStringLiteral("<qevercloud/exceptions/builders/") + e.m_name +
            QStringLiteral("Builder.h>");
    }

    sortIncludes(additionalIncludes);

    const QString fileName =
        QStringLiteral("TestTypeBuilders.cpp");

    OutputFileContext ctx(fileName, outPath, OutputFileType::Test);

    writeHeaderBody(
        ctx,
        QStringLiteral("TestTypeBuilders.h"),
        additionalIncludes,
        HeaderKind::Test);

    ctx.m_out << "TypeBuildersTester::TypeBuildersTester(QObject * parent) :"
        << ln << "    QObject(parent)" << ln
        << "{}" << ln << ln;

    const auto & enumerations = parser.enumerations();

    for (const auto & s: std::as_const(parser.structures())) {
        generateTypeBuildersTestMethod(s, enumerations, ctx, false);
    }

    for (const auto & s: std::as_const(parser.exceptions())) {
        generateTypeBuildersTestMethod(s, enumerations, ctx, true);
    }

    writeNamespaceEnd(ctx.m_out);
}

void Generator::generateTypeBuildersTestMethod(
    const Parser::Structure & s,
    const QList<Parser::Enumeration> & enumerations,
    OutputFileContext & ctx, bool isException)
{
    ctx.m_out << "void TypeBuildersTester::shouldBuild" << s.m_name
        << "()" << ln
        << "{" << ln;

    ctx.m_out << indent << s.m_name << " value;" << ln;

    for (const auto & field: s.m_fields)
    {
        const auto * mapType =
            dynamic_cast<Parser::MapType*>(field.m_type.get());

        const auto * hashType =
            dynamic_cast<Parser::HashType*>(field.m_type.get());

        if (mapType || hashType)
        {
            ctx.m_out << ln;

            const auto & keyType =
                (mapType ? mapType->m_keyType : hashType->m_keyType);

            const auto & valueType =
                (mapType ? mapType->m_valueType : hashType->m_valueType);

            QString keyTypeName =
                typeToStr(keyType, field.m_name);

            if (const auto * identifierType =
                dynamic_cast<Parser::IdentifierType*>(keyType.get()))
            {
                keyTypeName = clearInclude(identifierType->m_identifier);
            }

            keyTypeName = aliasedTypeName(keyTypeName);

            QString valueTypeName =
                typeToStr(valueType, field.m_name);

            if (const auto * identifierType =
                dynamic_cast<Parser::IdentifierType*>(
                    valueType.get()))
            {
                valueTypeName = clearInclude(identifierType->m_identifier);
            }

            valueTypeName = aliasedTypeName(valueTypeName);

            ctx.m_out << indent
                << typeToStr(field.m_type, field.m_name)
                << " " << field.m_name << ";" << ln;

            ctx.m_out << indent << field.m_name << "[";

            auto enumIt = std::find_if(
                enumerations.begin(),
                enumerations.end(),
                [&] (const Parser::Enumeration & e)
                {
                    return e.m_name == keyTypeName;
                });
            if (enumIt != enumerations.end())
            {
                const Parser::Enumeration & e = *enumIt;
                if (e.m_values.isEmpty()) {
                    throw std::runtime_error(
                        "Detected enumeration without items: " +
                        e.m_name.toStdString());
                }

                ctx.m_out << keyTypeName
                    << "::" << e.m_values[0].first;
            }
            else
            {
                ctx.m_out << getGenerateRandomValueFunction(keyTypeName);
            }

            ctx.m_out << "] = ";

            enumIt = std::find_if(
                enumerations.begin(),
                enumerations.end(),
                [&] (const Parser::Enumeration & e)
                {
                    return e.m_name == valueTypeName;
                });
            if (enumIt != enumerations.end())
            {
                const Parser::Enumeration & e = *enumIt;
                if (e.m_values.isEmpty()) {
                    throw std::runtime_error(
                        "Detected enumeration without items: " +
                        e.m_name.toStdString());
                }

                ctx.m_out << valueTypeName
                    << "::" << e.m_values[0].first;
            }
            else
            {
                ctx.m_out << getGenerateRandomValueFunction(valueTypeName);
            }

            ctx.m_out << ";" << ln;

            ctx.m_out << indent << "value." << fieldSetterName(field)
                << "(std::move(" << field.m_name << "));" << ln << ln;
            continue;
        }

        QString fieldTypeName;
        if (const auto * listType =
            dynamic_cast<Parser::ListType*>(field.m_type.get()))
        {
            fieldTypeName =
                typeToStr(listType->m_valueType, field.m_name);

            if (const auto * identifierType =
                dynamic_cast<Parser::IdentifierType*>(
                    listType->m_valueType.get()))
            {
                fieldTypeName = clearInclude(identifierType->m_identifier);
                fieldTypeName = aliasedTypeName(fieldTypeName);
            }

            ctx.m_out << indent << "value." << fieldSetterName(field)
                << "(QList<" << fieldTypeName << ">{} << ";
        }
        else if (const auto * setType =
                 dynamic_cast<Parser::SetType*>(field.m_type.get()))
        {
            fieldTypeName =
                typeToStr(setType->m_valueType, field.m_name);

            if (const auto * identifierType =
                dynamic_cast<Parser::IdentifierType*>(
                    setType->m_valueType.get()))
            {
                fieldTypeName = clearInclude(identifierType->m_identifier);
            }

            ctx.m_out << indent << "value." << fieldSetterName(field)
                << "(QSet<" << fieldTypeName << ">{} << ";
        }
        else
        {
            fieldTypeName = typeToStr(field.m_type, field.m_name);
            ctx.m_out << indent << "value." << fieldSetterName(field) << "(";
        }

        fieldTypeName = aliasedTypeName(fieldTypeName);

        const auto enumIt = std::find_if(
            enumerations.begin(),
            enumerations.end(),
            [&] (const Parser::Enumeration & e)
            {
                return e.m_name == fieldTypeName;
            });
        if (enumIt != enumerations.end())
        {
            const Parser::Enumeration & e = *enumIt;
            if (e.m_values.isEmpty()) {
                throw std::runtime_error(
                    "Detected enumeration without items: " +
                    e.m_name.toStdString());
            }

            ctx.m_out << fieldTypeName
                << "::" << e.m_values[0].first;
        }
        else
        {
            ctx.m_out
                << getGenerateRandomValueFunction(fieldTypeName);
        }

        ctx.m_out << ");" << ln;
    }

    ctx.m_out << ln;
    ctx.m_out << indent << s.m_name << "Builder builder;" << ln;

    for (const auto & field: std::as_const(s.m_fields)) {
        ctx.m_out << indent << "builder." << fieldSetterName(field)
            << "(value." << field.m_name << "());" << ln;
    }

    ctx.m_out << ln;
    ctx.m_out << indent << "auto built = builder.build();" << ln;
    ctx.m_out << indent << "QVERIFY(built == value);" << ln;

    ctx.m_out << "}" << ln << ln;
}

void Generator::generateMetaTypesHeader(
    const Parser & parser, const QString & outPath)
{
    const QString fileName = QStringLiteral("Metatypes.h");

    OutputFileContext ctx(
        fileName, outPath, OutputFileType::Interface,
        QStringLiteral("types"));

    auto additionalIncludes = QStringList{}
        << QStringLiteral("<qevercloud/exceptions/All.h>")
        << QStringLiteral("<qevercloud/types/All.h>")
        << QStringLiteral("<QMetaType>");

    sortIncludes(additionalIncludes);

    writeHeaderHeader(ctx, fileName, additionalIncludes, HeaderKind::Private);

    ctx.m_out << "/**" << ln
        << " * This function calls qRegisterMetatype for fields of QEverCloud"
        << ln
        << " * types and exceptions so that they can be used in queued "
        << "signal-slot connections." << ln
        << " * Call this function if you need it." << ln
        << " */" << ln;
    ctx.m_out << "QEVERCLOUD_EXPORT void registerMetatypes();" << ln << ln;

    const auto processSingularType =
        [&](const std::shared_ptr<Parser::Type> & type)
        {
            const auto valueTypeName = typeToStr(type, {});
            const auto actualTypeName = aliasedTypeName(valueTypeName);

            if (valueTypeName != actualTypeName) {
                return actualTypeName;
            }

            if (dynamic_cast<Parser::IdentifierType*>(type.get())) {
                return QStringLiteral("qevercloud::") + valueTypeName;
            }

            return valueTypeName;
        };

    auto structsAndExceptions = parser.structures();
    structsAndExceptions << parser.exceptions();

    std::set<QString> dependentOptionalTypeNames;

    struct MapType
    {
        QString m_keyType;
        QString m_valueType;
    };

    std::map<QString, MapType> dependentOptionalMapTypes;

    for (const auto & s: std::as_const(structsAndExceptions))
    {
        for (const auto & f: std::as_const(s.m_fields))
        {
            if (f.m_required != Parser::Field::RequiredFlag::Optional) {
                continue;
            }

            if (const auto * listType =
                dynamic_cast<Parser::ListType*>(f.m_type.get()))
            {
                QString typeName;
                QTextStream strm{&typeName};
                strm << "QList<";
                strm << processSingularType(listType->m_valueType);
                strm << ">";
                dependentOptionalTypeNames.insert(typeName);
            }
            else if (const auto * setType =
                     dynamic_cast<Parser::SetType*>(f.m_type.get()))
            {
                QString typeName;
                QTextStream strm{&typeName};
                strm << "QSet<";
                strm << processSingularType(setType->m_valueType);
                strm << ">";
                dependentOptionalTypeNames.insert(typeName);
            }
            else if (const auto * mapType =
                     dynamic_cast<Parser::MapType*>(f.m_type.get()))
            {
                const auto & keyType = mapType->m_keyType;
                const auto & valueType = mapType->m_valueType;

                auto keyTypeName = processSingularType(keyType);
                auto valueTypeName = processSingularType(valueType);

                QString typeName;
                QTextStream strm{&typeName};
                strm << "QMap<";
                strm << keyTypeName;
                strm << ", ";
                strm << valueTypeName;
                strm << ">";

                dependentOptionalMapTypes[typeName] =
                    MapType{std::move(keyTypeName), std::move(valueTypeName)};
            }
            else
            {
                dependentOptionalTypeNames.insert(
                    processSingularType(f.m_type));
            }
        }
    }

    QStringList extraLinesOutsideNamespace;
    extraLinesOutsideNamespace.reserve(
        static_cast<int>(
            dependentOptionalTypeNames.size() +
            dependentOptionalMapTypes.size() * 3 + 1));

    for (const auto & typeName: std::as_const(dependentOptionalTypeNames))
    {
        QString line;
        QTextStream strm{&line};
        strm << "Q_DECLARE_METATYPE(std::optional<" << typeName << ">);";
        extraLinesOutsideNamespace << line;
    }

    extraLinesOutsideNamespace << QString{};

    for (auto it = dependentOptionalMapTypes.begin(),
         end = dependentOptionalMapTypes.end(); it != end; ++it)
    {
        const auto & typeName = it->first;
        const auto & mapType = it->second;

        QString typeAlias;
        {
            QTextStream strm{&typeAlias};
            strm << "Map" << capitalize(mapType.m_keyType)
                << "To" << capitalize(mapType.m_valueType);
        }

        {
            QString line;
            QTextStream strm{&line};
            strm << "using " << typeAlias << " = " << typeName << ";";
            extraLinesOutsideNamespace << line;
        }

        {
            QString line;
            QTextStream strm{&line};
            strm << "Q_DECLARE_METATYPE(std::optional<" << typeAlias << ">);";
            extraLinesOutsideNamespace << line;
        }

        extraLinesOutsideNamespace << QString{};
    }

    if (!dependentOptionalMapTypes.empty() &&
        !extraLinesOutsideNamespace.isEmpty())
    {
        extraLinesOutsideNamespace.erase(
            std::prev(extraLinesOutsideNamespace.end()));
    }

    writeHeaderFooter(ctx.m_out, fileName, {}, extraLinesOutsideNamespace);
}

void Generator::generateMetaTypesCpp(
    const Parser & parser, const QString & outPath)
{
    const QString fileName = QStringLiteral("Metatypes.cpp");

    OutputFileContext ctx(
        fileName, outPath, OutputFileType::Implementation,
        QStringLiteral("types"));

    writeHeaderBody(
        ctx, QStringLiteral("types/Metatypes.h"), {}, HeaderKind::Public, 1);

    ctx.m_out << "void registerMetatypes()" << ln
        << "{" << ln;

    const auto processSingularType =
        [&](const std::shared_ptr<Parser::Type> & type)
        {
            const auto valueTypeName = typeToStr(type, {});
            const auto actualTypeName = aliasedTypeName(valueTypeName);

            if (valueTypeName != actualTypeName) {
                return std::make_pair(actualTypeName, actualTypeName);
            }

            if (dynamic_cast<Parser::IdentifierType*>(type.get())) {
                return std::make_pair(
                    valueTypeName,
                    QStringLiteral("qevercloud::") + valueTypeName);
            }

            return std::make_pair(valueTypeName, valueTypeName);
        };

    auto structsAndExceptions = parser.structures();
    structsAndExceptions << parser.exceptions();

    std::sort(
        structsAndExceptions.begin(),
        structsAndExceptions.end(),
        [](const Parser::Structure & lhs, const Parser::Structure & rhs)
        {
            return lhs.m_name < rhs.m_name;
        });

    std::set<std::pair<QString, QString>> dependentOptionalTypeNames;

    const auto processStruct = [&](const Parser::Structure & s)
    {
        ctx.m_out << indent << "qRegisterMetaType<"
            << s.m_name << ">(\"qevercloud::" << s.m_name << "\");" << ln;

        for (const auto & f: std::as_const(s.m_fields))
        {
            if (f.m_required != Parser::Field::RequiredFlag::Optional) {
                continue;
            }

            if (const auto * listType =
                dynamic_cast<Parser::ListType*>(f.m_type.get()))
            {
                const auto typeNames =
                    processSingularType(listType->m_valueType);

                QString typeName;
                QTextStream strm{&typeName};
                strm << "QList<";
                strm << typeNames.second;
                strm << ">";
                dependentOptionalTypeNames.insert(typeNames);
            }
            else if (const auto * setType =
                     dynamic_cast<Parser::SetType*>(f.m_type.get()))
            {
                const auto typeNames =
                    processSingularType(setType->m_valueType);

                QString typeName;
                QTextStream strm{&typeName};
                strm << "QSet<";
                strm << typeNames.second;
                strm << ">";
                dependentOptionalTypeNames.insert(typeNames);
            }
            else if (const auto * mapType =
                     dynamic_cast<Parser::MapType*>(f.m_type.get()))
            {
                const auto & keyType = mapType->m_keyType;
                const auto & valueType = mapType->m_valueType;

                const auto keyTypeNames = processSingularType(keyType);
                const auto valueTypeNames = processSingularType(valueType);

                QString typeName;
                QTextStream strm{&typeName};
                strm << "QMap<";
                strm << keyTypeNames.second;
                strm << ", ";
                strm << valueTypeNames.second;
                strm << ">";

                dependentOptionalTypeNames.insert(
                    std::make_pair(typeName, typeName));
            }
            else
            {
                dependentOptionalTypeNames.insert(
                    processSingularType(f.m_type));
            }
        }
    };

    const auto structureLessByName =
        [](const Parser::Structure & lhs,
           const Parser::Structure & rhs) noexcept
        {
            return lhs.m_name < rhs.m_name;
        };

    const auto processStructures = [&](Parser::Structures structures)
    {
        std::sort(structures.begin(), structures.end(), structureLessByName);
        for (const auto & s: std::as_const(structures))
        {
            processStruct(s);
        }

        ctx.m_out << ln;
    };

    processStructures(parser.exceptions());
    processStructures(parser.structures());

    for (const auto & typeAlias: std::as_const(parser.typeAliases()))
    {
        ctx.m_out << indent << "qRegisterMetaType<"
            << typeAlias.m_name << ">(\"qevercloud::" << typeAlias.m_name
            << "\");" << ln;
    }

    ctx.m_out << ln;

    for (const auto & typeNames: std::as_const(dependentOptionalTypeNames))
    {
        ctx.m_out << indent << "qRegisterMetaType<std::optional<"
            << typeNames.first << ">>(\"std::optional<" << typeNames.second
            << ">\");" << ln;
    }

    ctx.m_out << "}" << ln << ln;

    writeNamespaceEnd(ctx.m_out);
}

void Generator::generateServiceHeader(
    const Parser::Service & service, const QString & outPath)
{
    const QString fileName = QStringLiteral("I") + service.m_name +
        QStringLiteral(".h");

    OutputFileContext ctx(
        fileName, outPath, OutputFileType::Interface,
        QStringLiteral("services"));

    QStringList additionalIncludes = QStringList()
        << QStringLiteral("<qevercloud/DurableService.h>")
        << QStringLiteral("<qevercloud/Constants.h>")
        << QStringLiteral("<qevercloud/IRequestContext.h>")
        << QStringLiteral("<qevercloud/Types.h>")
        << QStringLiteral("<qevercloud/services/Fwd.h>")
        << QStringLiteral("<QFuture>");
    sortIncludes(additionalIncludes);

    writeHeaderHeader(
        ctx, fileName, additionalIncludes, HeaderKind::Public);

    if (!service.m_extends.isEmpty()) {
        throw std::runtime_error("extending services is not supported");
    }

    ctx.m_out << blockSeparator << ln << ln;

    if (!service.m_docComment.isEmpty()) {
        ctx.m_out << service.m_docComment << ln;
    }

    ctx.m_out << "class QEVERCLOUD_EXPORT I" << service.m_name << ln
        << "{" << ln;
    ctx.m_out << "public:" << ln;
    ctx.m_out << "    virtual ~I" << service.m_name << "() = default;" << ln
        << ln;
    ctx.m_out << "    [[nodiscard]] virtual IRequestContextPtr "
        << "defaultRequestContext() const = 0;" << ln;
    ctx.m_out << "    virtual void setDefaultRequestContext(IRequestContextPtr "
        << "ctx) = 0;" << ln << ln;
    ctx.m_out << "    [[nodiscard]] virtual QString "
        << decapitalize(service.m_name) << "Url() const = 0;" << ln;
    ctx.m_out << "    virtual void set" << service.m_name
        << "Url(QString url) = 0;" << ln << ln;

    if (service.m_name == QStringLiteral("NoteStore"))
    {
        ctx.m_out << "    [[nodiscard]] virtual const std::optional<Guid> & "
            << "linkedNotebookGuid() const = 0;"
            << ln
            << "    virtual void setLinkedNotebookGuid("
            << "std::optional<Guid> linkedNotebookGuid) = 0;"
            << ln << ln;
    }

    for(const auto & func: std::as_const(service.m_functions))
    {
        if (func.m_isOneway) {
            throw std::runtime_error("oneway functions are not supported");
        }

        if (!func.m_docComment.isEmpty())
        {
            const QStringList lines = func.m_docComment.split(
                QChar::fromLatin1('\n'));

            for(const auto & line: std::as_const(lines)) {
                ctx.m_out << "    " << line << ln;
            }
        }

        const auto funcReturnTypeName = typeToStr(func.m_type, func.m_name);

        ctx.m_out << "    ";
        if (funcReturnTypeName != QStringLiteral("void")) {
            ctx.m_out << "[[nodiscard]] ";
        }

        ctx.m_out << "virtual " << funcReturnTypeName << " " << func.m_name
            << "(";

        if (!func.m_params.isEmpty()) {
            ctx.m_out << ln;
        }

        for(const auto & param: std::as_const(func.m_params))
        {
            if (param.m_name == QStringLiteral("authenticationToken")) {
                // Auth token is a part of IRequestContext interface
                continue;
            }

            ctx.m_out << "        " << typeToStr(
                param.m_type,
                func.m_name + QStringLiteral(", ") + param.m_name,
                MethodType::FuncParamType);
            ctx.m_out << " " << param.m_name;
            if (param.m_initializer) {
                ctx.m_out << " = " << valueToStr(
                    param.m_initializer, param.m_type,
                    func.m_name + QStringLiteral(", ") + param.m_name);
            }

            ctx.m_out << "," << ln;
        }

        if (!func.m_params.isEmpty()) {
            ctx.m_out << "        ";
        }
        ctx.m_out << "IRequestContextPtr ctx = {}";
        ctx.m_out << ") = 0;" << ln << ln;

        ctx.m_out << "    /** Asynchronous version of @link " << func.m_name
            << " @endlink */" << ln;
        ctx.m_out << "    [[nodiscard]] virtual QFuture<" << funcReturnTypeName
            << "> " << func.m_name << "Async(" << ln;

        for(const auto & param: std::as_const(func.m_params))
        {
            if (param.m_name == QStringLiteral("authenticationToken")) {
                // Auth token is a part of IRequestContext interface
                continue;
            }

            ctx.m_out << "        " << typeToStr(
                param.m_type,
                func.m_name + QStringLiteral(", ") + param.m_name,
                MethodType::FuncParamType);
            ctx.m_out << " " << param.m_name;
            if (param.m_initializer) {
                ctx.m_out << " = " << valueToStr(
                    param.m_initializer,
                    param.m_type,
                    func.m_name + QStringLiteral(", ") + param.m_name);
            }

            ctx.m_out << "," << ln;
        }

        ctx.m_out << "        IRequestContextPtr ctx = {}";
        ctx.m_out << ") = 0;" << ln << ln;
    }

    ctx.m_out << "};" << ln << ln;

    ctx.m_out << blockSeparator << ln << ln;

    ctx.m_out << "[[nodiscard]] QEVERCLOUD_EXPORT I" << service.m_name
        << "Ptr new" << service.m_name << "(" << ln;

    ctx.m_out << "    QString " << decapitalize(service.m_name)
        << "Url = {}," << ln;

    if (service.m_name == QStringLiteral("NoteStore"))
    {
        ctx.m_out << "    std::optional<Guid> linkedNotebookGuid"
            << " = {}," << ln;
    }

    ctx.m_out << "    IRequestContextPtr ctx = {}," << ln
        << "    IRetryPolicyPtr retryPolicy = {});" << ln << ln;

    writeHeaderFooter(ctx.m_out, fileName);
}

void Generator::generateServiceCpp(
    const Parser::Service & service, const QString & outPath)
{
    const QString fileName = service.m_name + QStringLiteral(".cpp");

    OutputFileContext ctx(
        fileName, outPath, OutputFileType::Implementation,
        QStringLiteral("services"));

    auto additionalIncludes = QStringList()
        << QStringLiteral("../Types_io.h")
        << QStringLiteral("../Http.h")
        << QStringLiteral("../Future.h")
        << QStringLiteral("<qevercloud/utility/Log.h>")
        << QStringLiteral("<qevercloud/DurableService.h>")
        << QStringLiteral("<algorithm>") << QStringLiteral("<cmath>");

    sortIncludes(additionalIncludes);

    writeHeaderBody(
        ctx,
        QStringLiteral("services/I") + service.m_name + QStringLiteral(".h"),
        additionalIncludes, HeaderKind::Public, 1);

    ctx.m_out << blockSeparator << ln << ln;
    generateServiceClassDeclaration(service, ServiceClassType::NonDurable, ctx);
    generateServiceClassDefinition(service, ctx);

    ctx.m_out << blockSeparator << ln << ln;
    generateServiceClassDeclaration(service, ServiceClassType::Durable, ctx);
    generateDurableServiceClassDefinition(service, ctx);

    ctx.m_out << blockSeparator << ln << ln;

    ctx.m_out << "I" << service.m_name << "Ptr new" << service.m_name << "("
        << ln;

    auto serviceName = decapitalize(service.m_name);

    ctx.m_out << "    QString " << serviceName << "Url," << ln;

    const bool isNoteStore = (service.m_name == QStringLiteral("NoteStore"));
    if (isNoteStore)
    {
        ctx.m_out << "    std::optional<Guid> linkedNotebookGuid," << ln;
    }

    ctx.m_out << "    IRequestContextPtr ctx," << ln
        << "    IRetryPolicyPtr retryPolicy)" << ln
        << "{" << ln
        << "    if (ctx && ctx->maxRequestRetryCount() == 0)" << ln
        << "    {" << ln
        << "        return std::make_shared<" << service.m_name
        << ">(std::move(" << serviceName << "Url), ";

    if (isNoteStore) {
        ctx.m_out << "std::move(linkedNotebookGuid), ";
    }

    ctx.m_out << "ctx);" << ln
        << "    }" << ln
        << "    else" << ln
        << "    {" << ln
        << "        if (!retryPolicy) {" << ln
        << "            retryPolicy = newRetryPolicy();" << ln
        << "        }" << ln << ln
        << "        return std::make_shared<Durable" << service.m_name << ">("
        << ln
        << "            std::make_shared<" << service.m_name << ">(std::move("
        << serviceName << "Url), ";

    if (isNoteStore) {
        ctx.m_out << "std::move(linkedNotebookGuid), ";
    }

    ctx.m_out << "ctx)," << ln
        << "            ctx," << ln
        << "            retryPolicy);" << ln
        << "    }" << ln
        << "}" << ln
        << ln;

    writeNamespaceEnd(ctx.m_out);
}

void Generator::generateAllServicesHeader(
    Parser & parser, const QString & outPath)
{
    const QString fileName = QStringLiteral("All.h");
    const QString section = QStringLiteral("services");

    OutputFileContext ctx(
        fileName, outPath, OutputFileType::Interface, section);

    ctx.m_out << disclaimer << ln;

    const QString guard = getIncludeGuard(fileName, section);

    ctx.m_out << "#ifndef " << guard << ln;
    ctx.m_out << "#define " << guard << ln;
    ctx.m_out << ln;

    const auto & services = parser.services();
    for (const auto & service: std::as_const(services)) {
        ctx.m_out << "#include <qevercloud/services/I"
            << service.m_name << ".h>" << ln;
    }

    for (const auto & service: std::as_const(services)) {
        ctx.m_out << "#include <qevercloud/services/"
            << service.m_name << "Server.h>" << ln;
    }

    ctx.m_out << ln;
    ctx.m_out << "#endif // " << guard << ln;
}

void Generator::generateServicesFwdHeader(
    Parser & parser, const QString & outPath)
{
    const QString fileName = QStringLiteral("Fwd.h");
    const QString section = QStringLiteral("services");

    OutputFileContext ctx(
        fileName, outPath, OutputFileType::Interface, section);

    ctx.m_out << disclaimer << ln;

    const QString guard = getIncludeGuard(fileName, section);

    ctx.m_out << "#include <memory>" << ln << ln;

    ctx.m_out << "#ifndef " << guard << ln;
    ctx.m_out << "#define " << guard << ln;
    ctx.m_out << ln;

    ctx.m_out << "namespace qevercloud {" << ln << ln;

    const auto & services = parser.services();
    QStringList serviceClasses;
    serviceClasses.reserve(services.size() * 2);
    for (const auto & service: std::as_const(services)) {
        serviceClasses << (QStringLiteral("I") + service.m_name);
        serviceClasses << (service.m_name + QStringLiteral("Server"));
    }

    std::sort(serviceClasses.begin(), serviceClasses.end());

    for (const auto & serviceClass: std::as_const(serviceClasses)) {
        ctx.m_out << "class " << serviceClass << ";" << ln;

        if (!serviceClass.endsWith(QStringLiteral("Server"))) {
            ctx.m_out << "using " << serviceClass << "Ptr = "
                << "std::shared_ptr<" << serviceClass << ">;" << ln << ln;
        }
    }
    ctx.m_out << ln;

    writeNamespaceEnd(ctx.m_out);
    ctx.m_out << ln;
    ctx.m_out << "#endif // " << guard << ln;
}

void Generator::generateFwdHeader(const QString & outPath)
{
    const QString fileName = QStringLiteral("Fwd.h");

    OutputFileContext ctx(fileName, outPath, OutputFileType::Interface);

    ctx.m_out << disclaimer << ln;

    const QString guard = getIncludeGuard(fileName, QString{});

    ctx.m_out << "#ifndef " << guard << ln;
    ctx.m_out << "#define " << guard << ln;
    ctx.m_out << ln;
    ctx.m_out << "#include \"exceptions/Fwd.h\"" << ln;
    ctx.m_out << "#include \"services/Fwd.h\"" << ln;
    ctx.m_out << "#include \"types/Fwd.h\"" << ln << ln;
    ctx.m_out << "#include <memory>" << ln << ln;

    ctx.m_out << "namespace qevercloud {" << ln << ln
        << "class IInkNoteImageDownloader;" << ln
        << "using IInkNoteImageDownloaderPtr = std::shared_ptr<IInkNoteImageDownloader>;" << ln
        << ln
        << "class INoteThumbnailDownloader;" << ln
        << "using INoteThumbnailDownloaderPtr = std::shared_ptr<INoteThumbnailDownloader>;" << ln
        << ln
        << "class IRequestContext;" << ln
        << "using IRequestContextPtr = std::shared_ptr<IRequestContext>;" << ln
        << ln
        << "struct IRetryPolicy;" << ln
        << "using IRetryPolicyPtr = std::shared_ptr<IRetryPolicy>;" << ln << ln
        << "} // namespace qevercloud" << ln << ln;

    ctx.m_out << "#endif // " << guard << ln;
}

void Generator::generateServerHeader(
    const Parser::Service & service, const QString & outPath)
{
    const QString fileName = service.m_name + QStringLiteral("Server.h");

    OutputFileContext ctx(
        fileName, outPath, OutputFileType::Interface,
        QStringLiteral("services"));

    QStringList additionalIncludes = QStringList()
        << QStringLiteral("<qevercloud/Constants.h>")
        << QStringLiteral("<qevercloud/IRequestContext.h>")
        << QStringLiteral("<qevercloud/Types.h>")
        << QStringLiteral("<QObject>")
        << QStringLiteral("<exception>")
        << QStringLiteral("<functional>");
    sortIncludes(additionalIncludes);

    writeHeaderHeader(ctx, fileName, additionalIncludes);
    generateServerClassDeclaration(service, ctx);
    writeHeaderFooter(ctx.m_out, fileName);
}

void Generator::generateServerCpp(
    const Parser::Service & service, const QString & outPath)
{
    const QString fileName = service.m_name + QStringLiteral("Server.cpp");

    OutputFileContext ctx(
        fileName, outPath, OutputFileType::Implementation,
        QStringLiteral("services"));

    auto additionalIncludes = QStringList() << QStringLiteral("../Thrift.h")
        << QStringLiteral("../Types_io.h")
        << QStringLiteral("<qevercloud/exceptions/builders/EDAMSystemExceptionBuilder.h>")
        << QStringLiteral("<qevercloud/utility/Log.h>")
        << QStringLiteral("<qevercloud/RequestContextBuilder.h>")
        << QStringLiteral("<utility>");

    sortIncludes(additionalIncludes);

    writeHeaderBody(
        ctx,
        QStringLiteral("services/") + service.m_name +
        QStringLiteral("Server.h"),
        additionalIncludes, HeaderKind::Public, 1);

    ctx.m_out << "namespace {" << ln << ln;
    generateServerHelperFunctions(service, ctx);
    ctx.m_out << "} // namespace" << ln << ln;

    generateServerClassDefinition(service, ctx);
    writeNamespaceEnd(ctx.m_out);
}

void Generator::generateTestServerHeader(
    const Parser::Service & service, const QString & outPath)
{
    auto additionalIncludes = QStringList() << QStringLiteral("<QObject>");
    sortIncludes(additionalIncludes);

    if (!service.m_extends.isEmpty()) {
        throw std::runtime_error("extending services is not supported");
    }

    const QString fileName = QStringLiteral("Test") + service.m_name +
        QStringLiteral(".h");

    OutputFileContext ctx(
        fileName, outPath, OutputFileType::Test, QStringLiteral("services"));

    writeHeaderHeader(ctx, fileName, additionalIncludes, HeaderKind::Private);

    ctx.m_out << blockSeparator << ln << ln;

    ctx.m_out << "class " << service.m_name << "Tester: public QObject" << ln
        << "{" << ln
        << "    Q_OBJECT" << ln
        << "public:" << ln
        << "    explicit " << service.m_name
        << "Tester(QObject * parent = nullptr);" << ln << ln
        << "private Q_SLOTS:" << ln;

    for(const auto & func: service.m_functions)
    {
        if (func.m_isOneway) {
            throw std::runtime_error("oneway functions are not supported");
        }

        auto funcName = capitalize(func.m_name);

        // Tests for synchronous methods

        ctx.m_out << "    void shouldExecute" << funcName << "();" << ln;

        for(const auto & e: func.m_throws)
        {
            auto exceptionTypeName = typeToStr(
                e.m_type,
                {},
                MethodType::TypeName);

            ctx.m_out << "    void shouldDeliver" << exceptionTypeName
                << "In" << funcName << "();" << ln;
        }

        ctx.m_out << "    void shouldDeliverThriftExceptionIn" << funcName
            << "();" << ln;

        // Tests for asynchronous methods

        ctx.m_out << "    void shouldExecute" << funcName << "Async();"
            << ln;

        for(const auto & e: func.m_throws)
        {
            auto exceptionTypeName = typeToStr(
                e.m_type,
                {},
                MethodType::TypeName);

            ctx.m_out << "    void shouldDeliver" << exceptionTypeName
                << "In" << funcName << "Async();" << ln;
        }

        ctx.m_out << "    void shouldDeliverThriftExceptionIn" << funcName
            << "Async();" << ln;
    }

    ctx.m_out << "};" << ln << ln;

    writeHeaderFooter(ctx.m_out, fileName);
}

void Generator::generateTestServerCpp(
    const Parser::Service & service, const QString & outPath,
    Parser & parser)
{
    auto additionalIncludes = QStringList()
<<<<<<< HEAD
        << QStringLiteral("../../src/Future.h")
        << QStringLiteral("../../src/HttpUtils.h")
        << QStringLiteral("../ClearLocalFields.h")
        << QStringLiteral("../RandomDataGenerators.h");

    additionalIncludes
        << (QStringLiteral("<qevercloud/services/I") + service.m_name +
            QStringLiteral(".h>"))
        << (QStringLiteral("<qevercloud/services/") + service.m_name +
            QStringLiteral("Server.h>"));

    additionalIncludes << QStringLiteral("<QEventLoop>")
        << QStringLiteral("<QFutureWatcher>")
        << QStringLiteral("<QTcpServer>")
        << QStringLiteral("<QTest>");
=======
        << QStringLiteral("../../HttpUtils.h")
        << QStringLiteral("RandomDataGenerators.h")
        << QStringLiteral("<generated/Servers.h>")
        << QStringLiteral("<generated/Services.h>")
        << QStringLiteral("<QTcpServer>")
        << QStringLiteral("<QTest>");
    sortIncludes(additionalIncludes);

    const auto & enumerations = parser->enumerations();
    const auto & services = parser->services();
    for(const auto & s: services)
    {
        if (!s.m_extends.isEmpty()) {
            throw std::runtime_error("extending services is not supported");
        }
>>>>>>> 99fb048a

    sortIncludes(additionalIncludes);

    if (!service.m_extends.isEmpty()) {
        throw std::runtime_error("extending services is not supported");
    }

    const QString fileName = QStringLiteral("Test") + service.m_name +
        QStringLiteral(".cpp");

    OutputFileContext ctx(
        fileName, outPath, OutputFileType::Test, QStringLiteral("services"));

    writeHeaderBody(
        ctx,
        QStringLiteral("Test") + service.m_name + QStringLiteral(".h"),
        additionalIncludes,
        HeaderKind::Test, 1);

    ctx.m_out << blockSeparator << ln << ln;

    ctx.m_out << "namespace {" << ln << ln
        << blockSeparator << ln << ln;

    ctx.m_out << "template <class T>" << ln
        << "void compareValuesWithoutLocalFields(const T & lhs, const T & rhs)"
        << ln << "{" << ln
        << indent << "T lhsCopy = lhs;" << ln
        << indent << "clearLocalFields(lhsCopy);" << ln << ln
        << indent << "T rhsCopy = rhs;" << ln
        << indent << "clearLocalFields(rhsCopy);" << ln << ln
        << indent << "Q_ASSERT(lhsCopy == rhsCopy);" << ln
        << "}" << ln << ln;

    ctx.m_out << "template <class T>" << ln
        << "void compareListValuesWithoutLocalFields("
        << "const QList<T> & lhs, const QList<T> & rhs)" << ln
        << "{" << ln
        << indent << "Q_ASSERT(lhs.size() == rhs.size());" << ln << ln
        << indent << "QList<T> lhsCopy = lhs;" << ln
        << indent << "for (auto & v: lhsCopy) {" << ln
        << indent << indent << "clearLocalFields(v);" << ln
        << indent << "}" << ln << ln
        << indent << "QList<T> rhsCopy = rhs;" << ln
        << indent << "for (auto & v: rhsCopy) {" << ln
        << indent << indent << "clearLocalFields(v);" << ln
        << indent << "}" << ln << ln
        << indent << "Q_ASSERT(lhsCopy == rhsCopy);" << ln
        << "}" << ln << ln;

    ctx.m_out << "template <class T>" << ln
        << "void compareSetValuesWithoutLocalFields("
        << "const QSet<T> & lhs, const QSet<T> & rhs)" << ln
        << "{" << ln
        << indent << "Q_ASSERT(lhs.size() == rhs.size());" << ln << ln
        << indent << "QSet<T> lhsCopy = lhs;" << ln
        << indent << "for (auto & v: lhsCopy) {" << ln
        << indent << indent << "clearLocalFields(v);" << ln
        << indent << "}" << ln << ln
        << indent << "QSet<T> rhsCopy = rhs;" << ln
        << indent << "for (auto & v: rhsCopy) {" << ln
        << indent << indent << "clearLocalFields(v);" << ln
        << indent << "}" << ln << ln
        << indent << "Q_ASSERT(lhsCopy == rhsCopy);" << ln
        << "}" << ln << ln;

    ctx.m_out << "template <class K, class V>" << ln
        << "void compareMapValuesWithoutLocalFields("
        << "const QMap<K, V> & lhs, const QMap<K, V> & rhs)" << ln
        << "{" << ln
        << indent << "Q_ASSERT(lhs.size() == rhs.size());" << ln << ln
        << indent << "QMap<K, V> lhsCopy = lhs;" << ln
        << indent << "for (auto it = lhsCopy.begin(); it != lhsCopy.end();"
        << " ++it) {" << ln
        << indent << indent << "clearLocalFields(it.value());" << ln
        << indent << "}" << ln << ln
        << indent << "QMap<K, V> rhsCopy = rhs;" << ln
        << indent << "for (auto it = rhsCopy.begin(); it != rhsCopy.end();"
        << " ++it) {" << ln
        << indent << indent << "clearLocalFields(it.value());" << ln
        << indent << "}" << ln << ln
        << indent << "Q_ASSERT(lhsCopy == rhsCopy);" << ln
        << "}" << ln << ln;

    ctx.m_out << "} // namespace" << ln << ln
        << blockSeparator << ln << ln;

    ctx.m_out << service.m_name << "Tester::" << service.m_name << "Tester"
        << "(QObject * parent) :" << ln
        << "    QObject(parent)" << ln
        << "{}" << ln << ln;

    generateTestServerHelperClassDefinition(service, ctx);

    const auto & enumerations = parser.enumerations();
    for(const auto & func: service.m_functions)
    {
        ctx.m_out << blockSeparator << ln << ln;

        auto funcName = capitalize(func.m_name);

        // Should deliver request and response for successful synchronous
        // calls

        ctx.m_out << "void " << service.m_name << "Tester::shouldExecute"
            << funcName << "()" << ln;

        ctx.m_out << "{" << ln;

        generateTestServerPrepareRequestParams(func, enumerations, ctx);
        generateTestServerPrepareRequestResponse(func, enumerations, ctx);
        generateTestServerHelperLambda(service, func, parser, ctx);
        generateTestServerSocketSetup(service, func, ctx);

        generateTestServerServiceCall(
            parser, service, func, ServiceCallKind::Sync, ctx);

        ctx.m_out << "}" << ln << ln;

        // Should deliver exceptions for synchronous calls

        for(const auto & e: func.m_throws)
        {
            auto exceptionTypeName = typeToStr(
                e.m_type,
                {},
                MethodType::TypeName);

            ctx.m_out << "void " << service.m_name << "Tester::shouldDeliver"
                << exceptionTypeName << "In" << funcName << "()" << ln;

            ctx.m_out << "{" << ln;

            generateTestServerPrepareRequestParams(func, enumerations, ctx);
            generateTestServerPrepareRequestExceptionResponse(parser, e, ctx);

            generateTestServerHelperLambda(
                service, func, parser, ctx, e.m_name);

            generateTestServerSocketSetup(service, func, ctx);

            generateTestServerServiceCall(
                parser, service, func, ServiceCallKind::Sync, ctx,
                exceptionTypeName, e.m_name);

            ctx.m_out << "}" << ln << ln;
        }

        // Should also properly deliver ThriftExceptions in synchronous
        // calls

        ctx.m_out << "void " << service.m_name
            << "Tester::shouldDeliverThriftExceptionIn" << funcName
            << "()" << ln;

        ctx.m_out << "{" << ln;

        Parser::Field exceptionField;
        exceptionField.m_name = QStringLiteral("thriftException");

        auto type = std::make_shared<Parser::IdentifierType>();
        type->m_identifier = QStringLiteral("ThriftException");

        exceptionField.m_type = type;

        generateTestServerPrepareRequestParams(func, enumerations, ctx);
        generateTestServerPrepareRequestExceptionResponse(
            parser, exceptionField, ctx);

        generateTestServerHelperLambda(
            service, func, parser, ctx, exceptionField.m_name);

        generateTestServerSocketSetup(service, func, ctx);

        generateTestServerServiceCall(
            parser, service, func, ServiceCallKind::Sync, ctx,
            QStringLiteral("ThriftException"), exceptionField.m_name);

        ctx.m_out << "}" << ln << ln;

        // Should deliver request and response for successful asynchonous
        // calls

        ctx.m_out << "void " << service.m_name << "Tester::shouldExecute"
            << funcName << "Async()" << ln;

        ctx.m_out << "{" << ln;

        generateTestServerPrepareRequestParams(func, enumerations, ctx);
        generateTestServerPrepareRequestResponse(func, enumerations, ctx);
        generateTestServerHelperLambda(service, func, parser, ctx);
        generateTestServerSocketSetup(service, func, ctx);

        generateTestServerServiceCall(
            parser, service, func, ServiceCallKind::Async, ctx);

        ctx.m_out << "}" << ln << ln;

        // Should deliver exceptions for asynchronous calls

        for(const auto & e: func.m_throws)
        {
            auto exceptionTypeName = typeToStr(
                e.m_type,
                {},
                MethodType::TypeName);

            ctx.m_out << "void " << service.m_name << "Tester::shouldDeliver"
                << exceptionTypeName << "In" << funcName << "Async()" << ln;

            ctx.m_out << "{" << ln;

            generateTestServerPrepareRequestParams(func, enumerations, ctx);
            generateTestServerPrepareRequestExceptionResponse(parser, e, ctx);

            generateTestServerHelperLambda(
                service, func, parser, ctx, e.m_name);

            generateTestServerSocketSetup(service, func, ctx);

            generateTestServerServiceCall(
                parser, service, func, ServiceCallKind::Async, ctx,
                exceptionTypeName, e.m_name);

            ctx.m_out << "}" << ln << ln;
        }

        // Should also properly deliver ThriftExceptions in synchronous
        // calls

        ctx.m_out << "void " << service.m_name
            << "Tester::shouldDeliverThriftExceptionIn" << funcName
            << "Async()" << ln;

        ctx.m_out << "{" << ln;

        generateTestServerPrepareRequestParams(func, enumerations, ctx);
        generateTestServerPrepareRequestExceptionResponse(
            parser, exceptionField, ctx);

        generateTestServerHelperLambda(
            service, func, parser, ctx, exceptionField.m_name);

        generateTestServerSocketSetup(service, func, ctx);

        generateTestServerServiceCall(
            parser, service, func, ServiceCallKind::Async, ctx,
            QStringLiteral("ThriftException"), exceptionField.m_name);

        ctx.m_out << "}" << ln << ln;
    }

    writeNamespaceEnd(ctx.m_out);

    ctx.m_out << ln
        << "#include <Test" << service.m_name << ".moc>" << ln;
}

void Generator::generateTestRandomDataGeneratorsHeader(
    Parser & parser, const QString & outPath)
{
    const auto additionalIncludes = QStringList()
        << QStringLiteral("<qevercloud/Types.h>");

    const QString fileName = QStringLiteral("RandomDataGenerators.h");
    OutputFileContext ctx(fileName, outPath, OutputFileType::Test);

    writeHeaderHeader(ctx, fileName, additionalIncludes, HeaderKind::Private);

    // First section: generate random values of primitive types

    ctx.m_out << blockSeparator << ln << ln;

    ctx.m_out << "QString generateRandomString(int len = 10);" << ln << ln
        << "qint8 generateRandomInt8();" << ln << ln
        << "qint16 generateRandomInt16();" << ln << ln
        << "qint32 generateRandomInt32();" << ln << ln
        << "qint64 generateRandomInt64();" << ln << ln
        << "quint8 generateRandomUint8();" << ln << ln
        << "quint16 generateRandomUint16();" << ln << ln
        << "quint32 generateRandomUint32();" << ln << ln
        << "quint64 generateRandomUint64();" << ln << ln
        << "double generateRandomDouble();" << ln << ln
        << "bool generateRandomBool();" << ln << ln;

    // Second section: generate random values of QEverCloud types

    ctx.m_out << blockSeparator << ln << ln;

    auto structsAndExceptions = parser.structures();
    structsAndExceptions << parser.exceptions();

    for(const auto & s: std::as_const(structsAndExceptions))
    {
        ctx.m_out << "[[nodiscard]] " << s.m_name << " generateRandom"
            << s.m_name << "();" << ln << ln;
    }

    writeHeaderFooter(ctx.m_out, fileName);
}

void Generator::generateTestRandomDataGeneratorsCpp(
    Parser & parser, const QString & outPath)
{
    auto additionalIncludes = QStringList()
        << QStringLiteral("<QCryptographicHash>")
        << QStringLiteral("<QDateTime>")
        << QStringLiteral("<QEventLoop>")
        << QStringLiteral("<QGlobalStatic>")
        << QStringLiteral("<QObject>")
        << QStringLiteral("<algorithm>")
        << QStringLiteral("<cstdlib>")
        << QStringLiteral("<limits>");
    sortIncludes(additionalIncludes);

    const QString fileName = QStringLiteral("RandomDataGenerators.cpp");
    OutputFileContext ctx(fileName, outPath, OutputFileType::Test);

    writeHeaderBody(
        ctx,
        QStringLiteral("RandomDataGenerators.h"),
        additionalIncludes,
        HeaderKind::Test);

    // First section: auxiliary helper stuff

    ctx.m_out << "namespace {" << ln << ln
        << blockSeparator << ln << ln;

    ctx.m_out << "Q_GLOBAL_STATIC_WITH_ARGS(" << ln
        << "    QString," << ln
        << "    randomStringAvailableCharacters," << ln
        << "    (QString::fromUtf8(" << ln
        << "        \"ABCDEFGHIJKLMNOPQRSTUVWXYZabcdefghijklmnopqrstuvwxyz"
        << "0123456789\")))" << ln << ln;

    ctx.m_out << "template <typename T>" << ln
        << "T generateRandomIntType()" << ln
        << "{" << ln
        << "    T min = std::numeric_limits<T>::min() / 4;" << ln
        << "    T max = std::numeric_limits<T>::max() / 4;" << ln
        << "    return min + (rand() % static_cast<T>(max - min + 1));"
        << ln
        << "}" << ln << ln;

    ctx.m_out << "} // namespace" << ln << ln;

    // Second section: generate random values of primitive types

    ctx.m_out << blockSeparator << ln << ln;

    ctx.m_out << "QString generateRandomString(int len)" << ln
        << "{" << ln
        << "    if (len <= 0) {" << ln
        << "        return {};" << ln
        << "    }" << ln << ln
        << "    QString res;" << ln
        << "    res.reserve(len);" << ln
        << "    for(int i = 0; i < len; ++i) {" << ln
        << "        int index = rand() % randomStringAvailableCharacters->"
        << "length();" << ln
        << "        res.append(randomStringAvailableCharacters->at(index));"
        << ln
        << "    }" << ln << ln
        << "    return res;" << ln
        << "}" << ln << ln;

    ctx.m_out << "qint8 generateRandomInt8()" << ln
        << "{" << ln
        << "    return generateRandomIntType<qint8>();" << ln
        << "}" << ln << ln;

    ctx.m_out << "qint16 generateRandomInt16()" << ln
        << "{" << ln
        << "    return generateRandomIntType<qint16>();" << ln
        << "}" << ln << ln;

    ctx.m_out << "qint32 generateRandomInt32()" << ln
        << "{" << ln
        << "    return generateRandomIntType<qint32>();" << ln
        << "}" << ln << ln;

    ctx.m_out << "qint64 generateRandomInt64()" << ln
        << "{" << ln
        << "    return generateRandomIntType<qint64>();" << ln
        << "}" << ln << ln;

    ctx.m_out << "quint8 generateRandomUint8()" << ln
        << "{" << ln
        << "    return generateRandomIntType<quint8>();" << ln
        << "}" << ln << ln;

    ctx.m_out << "quint16 generateRandomUint16()" << ln
        << "{" << ln
        << "    return generateRandomIntType<quint16>();" << ln
        << "}" << ln << ln;

    ctx.m_out << "quint32 generateRandomUint32()" << ln
        << "{" << ln
        << "    return generateRandomIntType<quint32>();" << ln
        << "}" << ln << ln;

    ctx.m_out << "quint64 generateRandomUint64()" << ln
        << "{" << ln
        << "    return generateRandomIntType<quint64>();" << ln
        << "}" << ln << ln;

    ctx.m_out << "double generateRandomDouble()" << ln
        << "{" << ln
        << "    double minval = std::numeric_limits<double>::min();" << ln
        << "    double maxval = std::numeric_limits<double>::max();" << ln
        << "    double f = (double)rand() / RAND_MAX;" << ln
        << "    return minval + f * (maxval - minval);" << ln
        << "}" << ln << ln;

    ctx.m_out << "bool generateRandomBool()" << ln
        << "{" << ln
        << "    return generateRandomInt8() >= 0;" << ln
        << "}" << ln << ln;

    // Third section: generate random values of QEverCloud types

    ctx.m_out << blockSeparator << ln << ln;

    auto structsAndExceptions = parser.structures();
    structsAndExceptions << parser.exceptions();

    for(const auto & s: std::as_const(structsAndExceptions))
    {
        ctx.m_out << s.m_name << " generateRandom" << s.m_name << "()" << ln
            << "{" << ln;

        ctx.m_out << "    " << s.m_name << " result;" << ln;

        for(const auto & f: s.m_fields) {
            generateGetRandomValueExpression(
                f, QStringLiteral("    result."), parser, ctx.m_out);
        }

        ctx.m_out << "    return result;" << ln
            << "}" << ln << ln;
    }



    writeNamespaceEnd(ctx.m_out);
}

void Generator::generateTestClearLocalFieldsHeader(
    Parser & parser, const QString & outPath)
{
    auto additionalIncludes = QStringList()
        << QStringLiteral("<qevercloud/Types.h>");

    const QString fileName = QStringLiteral("ClearLocalFields.h");
    OutputFileContext ctx(fileName, outPath, OutputFileType::Test);

    writeHeaderHeader(ctx, fileName, additionalIncludes, HeaderKind::Private);

    const auto relevantStructs = collectStructsWithLocalFields(parser);
    for (const auto & s: std::as_const(relevantStructs))
    {
        ctx.m_out << "void clearLocalFields(" << s.m_name << " & v);" << ln;
    }

    ctx.m_out << ln;
    writeHeaderFooter(ctx.m_out, fileName);
}

void Generator::generateTestClearLocalFieldsCpp(
    Parser & parser, const QString & outPath)
{
    const auto additionalIncludes = QStringList()
        << QStringLiteral("<qevercloud/utility/ToRange.h>");

    const QString fileName = QStringLiteral("ClearLocalFields.cpp");
    OutputFileContext ctx(fileName, outPath, OutputFileType::Test);

    writeHeaderBody(
        ctx,
        QStringLiteral("ClearLocalFields.h"),
        additionalIncludes,
        HeaderKind::Test);

    const auto & structs = parser.structures();
    const auto relevantStructs = collectStructsWithLocalFields(parser);
    for (const auto & s: std::as_const(relevantStructs))
    {
        ctx.m_out << "void clearLocalFields(" << s.m_name << " & v)" << ln
            << "{" << ln;

        for (const auto & f: std::as_const(s.m_fields))
        {
            const auto * listType =
                dynamic_cast<Parser::ListType*>(f.m_type.get());

            const auto * setType =
                dynamic_cast<Parser::SetType*>(f.m_type.get());

            const auto * mapType =
                dynamic_cast<Parser::MapType*>(f.m_type.get());

            const auto * hashType =
                dynamic_cast<Parser::HashType*>(f.m_type.get());

            const auto * identifierType =
                dynamic_cast<Parser::IdentifierType*>(f.m_type.get());

            if (identifierType)
            {
                const auto typeName =
                    clearInclude(identifierType->m_identifier);

                const auto actualTypeName = aliasedTypeName(typeName);

                const auto sit = std::find_if(
                    structs.constBegin(),
                    structs.constEnd(),
                    [&actualTypeName](const Parser::Structure & strct)
                    {
                        return strct.m_name == actualTypeName;
                    });

                if ((sit != structs.constEnd()) &&
                    structContainsLocalFieldsRecursive(*sit, structs))
                {
                    if (f.m_required == Parser::Field::RequiredFlag::Optional) {
                        ctx.m_out << indent << "if (v." << f.m_name << "()) {"
                            << ln << indent << indent
                            << "clearLocalFields(*v.mutable"
                            << capitalize(f.m_name) << "());" << ln
                            << indent << "}" << ln;
                    }
                    else {
                        ctx.m_out << indent << "clearLocalFields(v.mutable"
                            << capitalize(f.m_name) << "());" << ln;
                    }

                    continue;
                }
            }
            else if (listType)
            {
                if (const auto identifierType =
                    std::dynamic_pointer_cast<Parser::IdentifierType>(
                        listType->m_valueType))
                {
                    const auto actualType = aliasedTypeName(
                        clearInclude(identifierType->m_identifier));

                    const auto sit = std::find_if(
                        structs.constBegin(),
                        structs.constEnd(),
                        [&actualType](const Parser::Structure & strct)
                        {
                            return strct.m_name == actualType;
                        });

                    if ((sit != structs.constEnd()) &&
                        structContainsLocalFieldsRecursive(*sit, structs))
                    {
                        if (f.m_required ==
                            Parser::Field::RequiredFlag::Optional)
                        {
                            ctx.m_out << indent << "if (v." << f.m_name
                                << "()) {" << ln << indent << indent
                                << "for (auto & i: *v.mutable"
                                << capitalize(f.m_name) << "()) {" << ln
                                << indent << indent << indent
                                << "clearLocalFields(i);" << ln
                                << indent << indent << "}" << ln
                                << indent << "}" << ln;
                        }
                        else
                        {
                            ctx.m_out << indent << "for (auto & i: v.mutable"
                                << capitalize(f.m_name) << "()) {" << ln
                                << indent << indent << "clearLocalFields(i);"
                                << ln << indent << "}" << ln;
                        }

                        continue;
                    }
                }
            }
            else if (setType)
            {
                if (const auto identifierType =
                    std::dynamic_pointer_cast<Parser::IdentifierType>(
                        setType->m_valueType))
                {
                    const auto actualType = aliasedTypeName(
                        clearInclude(identifierType->m_identifier));

                    const auto sit = std::find_if(
                        structs.constBegin(),
                        structs.constEnd(),
                        [&actualType](const Parser::Structure & strct)
                        {
                            return strct.m_name == actualType;
                        });

                    if ((sit != structs.constEnd()) &&
                        structContainsLocalFieldsRecursive(*sit, structs))
                    {
                        if (f.m_required ==
                            Parser::Field::RequiredFlag::Optional)
                        {
                            ctx.m_out << indent << "if (v." << f.m_name
                                << "()) {" << ln << indent << indent
                                << "for (auto & i: *v.mutable"
                                << capitalize(f.m_name) << "()) {" << ln
                                << indent << indent << indent
                                << "clearLocalFields(i);" << ln
                                << indent << indent << "}" << ln
                                << indent << "}" << ln;
                        }
                        else
                        {
                            ctx.m_out << indent << "for (auto & i: v.mutable"
                                << capitalize(f.m_name) << "()) {" << ln
                                << indent << indent << "clearLocalFields(i);"
                                << ln << indent << "}" << ln;
                        }

                        continue;
                    }
                }
            }
            else if (mapType || hashType)
            {
                const auto & valueType =
                    (mapType ? mapType->m_valueType : hashType->m_valueType);

                if (const auto identifierType =
                    std::dynamic_pointer_cast<Parser::IdentifierType>(
                        valueType))
                {
                    const auto actualType = aliasedTypeName(
                        clearInclude(identifierType->m_identifier));

                    const auto sit = std::find_if(
                        structs.constBegin(),
                        structs.constEnd(),
                        [&actualType](const Parser::Structure & strct)
                        {
                            return strct.m_name == actualType;
                        });

                    if ((sit != structs.constEnd()) &&
                        structContainsLocalFieldsRecursive(*sit, structs))
                    {
                        if (f.m_required ==
                            Parser::Field::RequiredFlag::Optional)
                        {
                            ctx.m_out << indent << "if (v." << f.m_name
                                << "()) {" << ln << indent << indent
                                << "for (auto it: toRange(*v.mutable"
                                << capitalize(f.m_name) << "()) {" << ln
                                << indent << indent << indent
                                << "clearLocalFields(it.value());" << ln
                                << indent << indent << "}" << ln
                                << indent << "}" << ln;
                        }
                        else
                        {
                            ctx.m_out << indent << "for (auto it: toRange("
                                << "v.mutable" << capitalize(f.m_name) << "()))"
                                << " {" << ln << indent << indent
                                << "clearLocalFields(it.value());" << ln
                                << indent << "}" << ln;
                        }

                        continue;
                    }
                }
            }

            if (f.m_affiliation != Parser::Field::Affiliation::Local) {
                continue;
            }

            if (f.m_required == Parser::Field::RequiredFlag::Optional)
            {
                ctx.m_out << indent << "if (v." << f.m_name << "()) {"
                    << ln << indent << indent
                    << "v." << fieldSetterName(f) << "(std::nullopt);"
                    << ln << indent << "}" << ln;

                continue;
            }

            if (mapType || hashType || listType || setType || identifierType) {
                const auto typeName = typeToStr(f.m_type, {});
                ctx.m_out << indent << "v." << fieldSetterName(f) << "("
                    << typeName << "{}" << ");" << ln;

                continue;
            }

            if (const auto primitiveType =
                    std::dynamic_pointer_cast<Parser::PrimitiveType>(f.m_type))
            {
                const auto typeName = typeToStr(primitiveType, {});
                if (typeName == QStringLiteral("bool"))
                {
                    ctx.m_out << indent << "v." << fieldSetterName(f)
                        << "(false);" << ln;
                }
                else if ((typeName == QStringLiteral("quint8")) ||
                            (typeName == QStringLiteral("qint8")) ||
                            (typeName == QStringLiteral("char")) ||
                            (typeName == QStringLiteral("quint16")) ||
                            (typeName == QStringLiteral("qint16")) ||
                            (typeName == QStringLiteral("quint32")) ||
                            (typeName == QStringLiteral("qint32")) ||
                            (typeName == QStringLiteral("quint64")) ||
                            (typeName == QStringLiteral("qint64")) ||
                            (typeName == QStringLiteral("int")) ||
                            (typeName == QStringLiteral("unsigned")))
                {
                    ctx.m_out << indent << "v." << fieldSetterName(f)
                        << "(0);" << ln;
                }
                else if ((typeName == QStringLiteral("double")) ||
                            (typeName == QStringLiteral("float")))
                {
                    ctx.m_out << indent << "v." << fieldSetterName(f)
                        << "(0.0);" << ln;
                }
            }
            else if (const auto * stringType =
                        dynamic_cast<Parser::StringType*>(f.m_type.get()))
            {
                ctx.m_out << indent << "v." << fieldSetterName(f)
                    << "(QString{});" << ln;
            }
            else if (const auto * byteArrayType =
                        dynamic_cast<Parser::ByteArrayType*>(f.m_type.get()))
            {
                ctx.m_out << indent << "v." << fieldSetterName(f)
                    << "(QByteArray{});" << ln;
            }
            else if (const auto * variantType =
                        dynamic_cast<Parser::VariantType*>(f.m_type.get()))
            {
                ctx.m_out << indent << "v." << fieldSetterName(f)
                    << "(QVariant{});" << ln;
            }
            else
            {
                ctx.m_out << indent << "v." << fieldSetterName(f)
                    << "({});" << ln;
            }
        }

        ctx.m_out << "}" << ln << ln;
    }

    writeNamespaceEnd(ctx.m_out);
}

void Generator::generateClassAccessoryMethodsForFieldDeclarations(
    const Parser::Structure & s, const Parser::Field & field,
    OutputFileContext & ctx)
{
    const QString fieldTypeName = fieldTypeToStr(field);
    const bool isPrimitiveType = isFieldOfPrimitiveType(field, fieldTypeName);

    // Const getter
    ctx.m_out << indent << "[[nodiscard]] ";

    if (isPrimitiveType) {
        ctx.m_out << fieldTypeName << " ";
    }
    else {
        ctx.m_out << "const " << fieldTypeName << " & ";
    }

    ctx.m_out << field.m_name << "() const noexcept;" << ln;

    // For non-primitive and non-string or byte array types will also provide
    // a non-const mutable value getter with name explicitly reflecting its
    // nature
    if (!isPrimitiveType &&
        !m_allExceptions.contains(s.m_name) &&
        !dynamic_cast<Parser::StringType*>(field.m_type.get()) &&
        !dynamic_cast<Parser::ByteArrayType*>(field.m_type.get()))
    {
        ctx.m_out << indent << "[[nodiscard]] " << fieldTypeName << " & "
            << "mutable" << capitalize(field.m_name) << "();" << ln;
    }

    // Setter
    ctx.m_out << indent << "void " << fieldSetterName(field);

    ctx.m_out << "("
        << fieldTypeName << " " << field.m_name;

    if (field.m_setterDefaultValue)
    {
        ctx.m_out << " = " << field.m_setterDefaultValue->m_value;
    }

    ctx.m_out << ");" << ln;
}

void Generator::generateClassAccessoryMethodsForFieldDefinitions(
    const Parser::Structure & s, const Parser::Field & field,
    OutputFileContext & ctx)
{
    const QString fieldTypeName = fieldTypeToStr(field);
    const bool isPrimitiveType = isFieldOfPrimitiveType(field, fieldTypeName);

    // Const getter
    if (isPrimitiveType) {
        ctx.m_out << fieldTypeName << " ";
    }
    else {
        ctx.m_out << "const " << fieldTypeName << " & ";
    }

    ctx.m_out << s.m_name << "::" << field.m_name << "() const noexcept" << ln
        << "{" << ln
        << indent << "return d->m_" << field.m_name << ";" << ln
        << "}" << ln << ln;

    const bool isException = m_allExceptions.contains(s.m_name);

    // Non-const getter
    if (!isPrimitiveType &&
        !isException &&
        !dynamic_cast<Parser::StringType*>(field.m_type.get()) &&
        !dynamic_cast<Parser::ByteArrayType*>(field.m_type.get()))
    {
        ctx.m_out << fieldTypeName << " & "
            << s.m_name << "::" << "mutable"
            << capitalize(field.m_name) << "()" << ln
            << "{" << ln
            << indent << "return d->m_" << field.m_name << ";" << ln
            << "}" << ln << ln;
    }

    // Setter
    ctx.m_out << "void " << s.m_name << "::" << fieldSetterName(field);

    ctx.m_out << "(" << fieldTypeName << " " << field.m_name << ")" << ln
        << "{" << ln;

    const QString nonOptionalFieldTypeName =
        [&]
        {
            if (field.m_required != Parser::Field::RequiredFlag::Optional) {
                return fieldTypeName;
            }

            auto fieldCopy = field;
            fieldCopy.m_required = Parser::Field::RequiredFlag::Required;
            return fieldTypeToStr(fieldCopy);
        }();

    if (isException) {
        ctx.m_out << indent << "if (d->m_" << field.m_name << " != "
            << field.m_name << ") {" << ln
            << indent << indent << "d->m_" << field.m_name << " = ";
        if (isFieldMovable(field, nonOptionalFieldTypeName)) {
            ctx.m_out << "std::move(" << field.m_name << ");" << ln;
        }
        else {
            ctx.m_out << field.m_name << ";" << ln;
        }

        if (!s.m_fields.isEmpty()) {
            ctx.m_out << indent << indent
                << "d->m_strMessage = composeExceptionMessage(" << ln;
            for (const auto & f: std::as_const(s.m_fields)) {
                ctx.m_out << indent << indent << indent << "d->m_" << f.m_name;
                if (&f != &s.m_fields.constLast()) {
                    ctx.m_out << "," << ln;
                }
                else {
                    ctx.m_out << ");" << ln;
                }
            }
        }

        ctx.m_out << indent << "}" << ln;
    }
    else {
        ctx.m_out << indent << "d->m_" << field.m_name << " = ";
        if (isFieldMovable(field, nonOptionalFieldTypeName)) {
            ctx.m_out << "std::move(" << field.m_name << ");" << ln;
        }
        else {
            ctx.m_out << field.m_name << ";" << ln;
        }
    }

    ctx.m_out << "}" << ln << ln;
}

void Generator::generateServiceClassDeclaration(
    const Parser::Service & service,
    const ServiceClassType serviceClassType,
    OutputFileContext & ctx)
{
    QString className;
    if (serviceClassType == ServiceClassType::Durable) {
        className = QStringLiteral("Durable");
    }
    className += service.m_name;

    auto serviceName = decapitalize(service.m_name);

    ctx.m_out << "class Q_DECL_HIDDEN " << className
        << ": public I" << service.m_name << ln << "{" << ln;
    ctx.m_out << "    Q_DISABLE_COPY(" << className << ")" << ln;
    ctx.m_out << "public:" << ln;

    ctx.m_out << "    explicit " << className << "(" << ln;

    if (serviceClassType == ServiceClassType::NonDurable) {
        ctx.m_out << "            QString " << serviceName << "Url = {},"
            << ln;

        if (service.m_name == QStringLiteral("NoteStore")) {
            ctx.m_out << "            std::optional<Guid> "
                << "linkedNotebookGuid = {}," << ln;
        }
    }
    else {
        ctx.m_out << "            I" << service.m_name << "Ptr service,"
            << ln;
    }

    ctx.m_out << "            IRequestContextPtr ctx = {}";

    if (serviceClassType == ServiceClassType::Durable) {
        ctx.m_out << "," << ln;
        ctx.m_out << "            "
            << "IRetryPolicyPtr retryPolicy = newRetryPolicy()";
    }

    ctx.m_out << ") :" << ln;

    if (serviceClassType == ServiceClassType::NonDurable) {
        ctx.m_out << "        m_url(std::move(" << serviceName << "Url)),"
            << ln;

        if (service.m_name == QStringLiteral("NoteStore"))
        {
            ctx.m_out << "        m_linkedNotebookGuid(std::move("
                << "linkedNotebookGuid))," << ln;
        }
    }
    else {
        ctx.m_out << "        m_service(std::move(service))," << ln
            << "        m_durableService(newDurableService("
            << "retryPolicy, ctx))," << ln;
    }

    ctx.m_out << "        m_ctx(std::move(ctx))" << ln
        << "    {" << ln
        << "        if (!m_ctx) {" << ln
        << "            m_ctx = newRequestContext();" << ln
        << "        }" << ln
        << "    }" << ln
        << ln;

    if (serviceClassType == ServiceClassType::NonDurable)
    {
        ctx.m_out << "    " << className
            << "() :" << ln
            << "        m_ctx{newRequestContext()}" << ln
            << "    {}" << ln << ln;

        ctx.m_out << "    [[nodiscard]] IRequestContextPtr "
            << "defaultRequestContext() const override" << ln
            << "    {" << ln
            << "        return m_ctx;" << ln
            << "    }" << ln << ln;

        ctx.m_out << "    void " << "setDefaultRequestContext("
            << "IRequestContextPtr ctx) override" << ln
            << "    {" << ln
            << "        m_ctx = std::move(ctx);" << ln
            << "    }" << ln << ln;

        ctx.m_out << "    [[nodiscard]] QString " << serviceName
            << "Url() const override" << ln
            << "    {" << ln
            << "        return m_url;" << ln
            << "    }"
            << ln << ln;

        ctx.m_out << "    void set" << service.m_name
            << "Url(QString " << serviceName << "Url) override" << ln
            << "    {" << ln
            << "        m_url = std::move(" << serviceName << "Url);" << ln
            << "    }"
            << ln << ln;

        if (service.m_name == QStringLiteral("NoteStore"))
        {
            ctx.m_out << "    [[nodiscard]] const std::optional<Guid> & "
                << "linkedNotebookGuid() const override" << ln
                << "    {" << ln
                << "        return m_linkedNotebookGuid;" << ln
                << "    }" << ln
                << ln;

            ctx.m_out << "    void setLinkedNotebookGuid("
                << "std::optional<Guid> linkedNotebookGuid) override" << ln
                << "    {" << ln
                << "        m_linkedNotebookGuid = "
                << "std::move(linkedNotebookGuid);" << ln
                << "    }" << ln
                << ln;
        }
    }
    else
    {
        ctx.m_out << "    ~" << className << "() = default;" << ln << ln;

        ctx.m_out << "    [[nodiscard]] IRequestContextPtr "
            << "defaultRequestContext() const override" << ln
            << "    {" << ln
            << "        return m_service->defaultRequestContext();" << ln
            << "    }" << ln << ln;

        ctx.m_out << "    void setDefaultRequestContext("
            << "IRequestContextPtr ctx) override" << ln
            << "    {" << ln
            << "        m_service->setDefaultRequestContext(std::move(ctx));"
            << ln
            << "    }" << ln << ln;

        ctx.m_out << "    [[nodiscard]] QString " << serviceName
            << "Url() const override" << ln
            << "    {" << ln
            << "        return m_service->" << serviceName << "Url();" << ln
            << "    }"
            << ln << ln;

        ctx.m_out << "    void set" << service.m_name
            << "Url(QString " << serviceName << "Url) override" << ln
            << "    {" << ln
            << "        m_service->set" << service.m_name << "Url("
            << serviceName << "Url);" << ln
            << "    }"
            << ln << ln;

        if (service.m_name == QStringLiteral("NoteStore"))
        {
            ctx.m_out << "    [[nodiscard]] const std::optional<Guid> & "
                << "linkedNotebookGuid() const override" << ln
                << "    {" << ln
                << "        return m_service->linkedNotebookGuid();" << ln
                << "    }"
                << ln << ln;

            ctx.m_out << "    void setLinkedNotebookGuid("
                << "std::optional<Guid> linkedNotebookGuid) override" << ln
                << "    {" << ln
                << "        m_service->setLinkedNotebookGuid("
                << "std::move(linkedNotebookGuid));" << ln
                << "    }"
                << ln << ln;
        }
    }

    for(const auto & func: std::as_const(service.m_functions))
    {
        if (func.m_isOneway) {
            throw std::runtime_error("oneway functions are not supported");
        }

        const auto funcReturnTypeName = typeToStr(func.m_type, func.m_name);

        ctx.m_out << "    ";
        if (funcReturnTypeName != QStringLiteral("void")) {
            ctx.m_out << "[[nodiscard]] ";
        }

        ctx.m_out << funcReturnTypeName << " "
            << func.m_name << "(";
        if (!func.m_params.isEmpty()) {
            ctx.m_out << ln;
        }

        for(const auto & param: func.m_params)
        {
            if (param.m_name == QStringLiteral("authenticationToken")) {
                // Auth token is a part of IRequestContext interface
                continue;
            }

            ctx.m_out << "        " << typeToStr(
                param.m_type,
                func.m_name + QStringLiteral(", ") + param.m_name,
                MethodType::FuncParamType);
            ctx.m_out << " " << param.m_name;
            if (param.m_initializer) {
                ctx.m_out << " = " << valueToStr(
                    param.m_initializer, param.m_type,
                    func.m_name + QStringLiteral(", ") + param.m_name);
            }

            ctx.m_out << "," << ln;
        }

        ctx.m_out << "        IRequestContextPtr ctx = {}";
        ctx.m_out << ") override;" << ln << ln;

        ctx.m_out << "    QFuture<" << funcReturnTypeName << "> " << func.m_name
            << "Async(" << ln;
        for(const auto & param: std::as_const(func.m_params))
        {
            if (param.m_name == QStringLiteral("authenticationToken")) {
                // Auth token is a part of IRequestContext interface
                continue;
            }

            ctx.m_out << "        " << typeToStr(
                param.m_type,
                func.m_name + QStringLiteral(", ") + param.m_name,
                MethodType::FuncParamType);
            ctx.m_out << " " << param.m_name;
            if (param.m_initializer) {
                ctx.m_out << " = " << valueToStr(
                    param.m_initializer,
                    param.m_type,
                    func.m_name + QStringLiteral(", ") + param.m_name);
            }

            ctx.m_out << "," << ln;
        }

        ctx.m_out << "        IRequestContextPtr ctx = {}";
        ctx.m_out << ") override;" << ln << ln;
    }

    ctx.m_out << "private:" << ln;

    if (serviceClassType == ServiceClassType::NonDurable) {
        ctx.m_out << "    QString m_url;" << ln;

        if (service.m_name == QStringLiteral("NoteStore")) {
            ctx.m_out << "    std::optional<Guid> m_linkedNotebookGuid;"
                << ln;
        }
    }
    else {
        ctx.m_out << "    I" << service.m_name << "Ptr m_service;" << ln;
        ctx.m_out << "    IDurableServicePtr m_durableService;" << ln;
    }

    ctx.m_out << "    IRequestContextPtr m_ctx;" << ln;
    ctx.m_out << "};" << ln << ln;
}

void Generator::generateServiceClassDefinition(
    const Parser::Service & service, OutputFileContext & ctx)
{
    for(const auto & f: service.m_functions)
    {
        ctx.m_out << blockSeparator << ln << ln;

        QString prepareParamsName = service.m_name + capitalize(f.m_name) +
            QStringLiteral("PrepareParams");

        QString readReplyName = service.m_name + capitalize(f.m_name) +
            QStringLiteral("ReadReply");

        int lastId = f.m_params.last().m_id;

        bool isVoidResult =
            (std::dynamic_pointer_cast<Parser::VoidType>(f.m_type) != nullptr);

        const auto funcReturnTypeName = (isVoidResult
                                         ? QStringLiteral("void")
                                         : typeToStr(f.m_type, f.m_name));

        ctx.m_out << "namespace {" << ln << ln;

        ctx.m_out << "QByteArray " << prepareParamsName << "(" << ln;
        for(const auto & param: f.m_params)
        {
            ctx.m_out << "    " << typeToStr(
                param.m_type,
                f.m_name + QStringLiteral(", ") + param.m_name,
                MethodType::FuncParamType);
            ctx.m_out << " " << param.m_name;
            if (param.m_id != lastId) {
                ctx.m_out << "," << ln;
            }
        }

        ctx.m_out << ")" << ln;
        ctx.m_out << "{" << ln;

        auto logComponentName = camelCaseToSnakeCase(service.m_name);

        ctx.m_out << "    QEC_DEBUG(\"" << logComponentName << "\", \""
            << prepareParamsName << "\");" << ln << ln;
        ctx.m_out << "    ThriftBinaryBufferWriter writer;" << ln;
        ctx.m_out << "    qint32 cseqid = 0;" << ln << ln;
        ctx.m_out << "    writer.writeMessageBegin(" << ln;
        ctx.m_out << "        QStringLiteral(\"" << f.m_name << "\")," << ln
            << "        ThriftMessageType::T_CALL," << ln
            << "        cseqid);" << ln << ln;
        ctx.m_out << "    writer.writeStructBegin(" << ln;
        ctx.m_out << "        QStringLiteral(\"" << service.m_name
            << "_" << f.m_name << "_pargs\"));" << ln;

        writeThriftWriteFields(
            ctx.m_out, f.m_params, f.m_name, QLatin1String(""));

        ctx.m_out << "    writer.writeFieldStop();" << ln;
        ctx.m_out << "    writer.writeStructEnd();" << ln;
        ctx.m_out << "    writer.writeMessageEnd();" << ln;
        ctx.m_out << "    return writer.buffer();" << ln;
        ctx.m_out << "}" << ln << ln;

        ctx.m_out << funcReturnTypeName
            << " " << readReplyName << "(QByteArray reply)" << ln;
        ctx.m_out << "{" << ln;

        if (!isVoidResult) {
            ctx.m_out << "    bool resultIsSet = false;" << ln
                << "    " << typeToStr(f.m_type, f.m_name)
                << " result = " << typeToStr(f.m_type, f.m_name)
                << "();" << ln;
        }

        ctx.m_out << "    ThriftBinaryBufferReader reader(reply);" << ln
            << "    qint32 rseqid = 0;" << ln
            << "    QString fname;" << ln
            << "    ThriftMessageType mtype;" << ln
            << "    reader.readMessageBegin(fname, mtype, rseqid);" << ln
            << "    if (mtype == ThriftMessageType::T_EXCEPTION) {" << ln
            << "        ThriftException e = readThriftException(reader);" << ln
            << "        reader.readMessageEnd();" << ln
            << "        throw e;" << ln
            << "    }" << ln
            << "    if (mtype != ThriftMessageType::T_REPLY) {" << ln
            << "        reader.skip(ThriftFieldType::T_STRUCT);" << ln
            << "        reader.readMessageEnd();" << ln
            << "        throw ThriftException(ThriftException::Type::"
            << "INVALID_MESSAGE_TYPE);" << ln
            << "    }" << ln
            << "    if (fname.compare(QStringLiteral(\"" << f.m_name
            << "\")) != 0) {" << ln
            << "        reader.skip(ThriftFieldType::T_STRUCT);" << ln
            << "        reader.readMessageEnd();" << ln
            << "        throw ThriftException(ThriftException::Type::"
            << "WRONG_METHOD_NAME);" << ln
            << "    }" << ln << ln;

        ctx.m_out << "    ThriftFieldType fieldType;" << ln
            << "    qint16 fieldId;" << ln
            << "    reader.readStructBegin(fname);" << ln
            << "    while(true)" << ln
            << "    {" << ln
            << "        reader.readFieldBegin(fname, fieldType, fieldId);" << ln
            << "        if (fieldType == ThriftFieldType::T_STOP) {" << ln
            << "            break;" << ln
            << "        }" << ln << ln;

        if (!isVoidResult)
        {
            Parser::Field result;
            result.m_id = 0;
            result.m_name = QStringLiteral("result");
            result.m_required = Parser::Field::RequiredFlag::Required;
            result.m_type = f.m_type;

            ctx.m_out << "        if (fieldId == 0)" << ln
                << "        {" << ln
                << "            if (fieldType == "
                << typeToStr(
                    f.m_type, f.m_name, MethodType::ThriftFieldType)
                << ") {" << ln
                << "                resultIsSet = true;" << ln;

            writeThriftReadField(
                ctx.m_out, result, f.m_name + QStringLiteral("."),
                QLatin1String(""));

            ctx.m_out << "            }" << ln
                << "            else {" << ln
                << "                reader.skip(fieldType);" << ln
                << "            }" << ln
                << "        }" << ln;
        }

        bool firstThrow = isVoidResult;
        for(const auto & th: f.m_throws)
        {
            if (firstThrow) {
                firstThrow = false;
                ctx.m_out << "        ";
            }
            else {
                ctx.m_out << "        else ";
            }

            ctx.m_out << "if (fieldId == "  << th.m_id << ")" << ln
                << "        {" << ln;

            QString exceptionType = typeToStr(
                th.m_type, f.m_name + QStringLiteral(", ") + th.m_name);

            ctx.m_out << "            if (fieldType == ThriftFieldType::"
                << "T_STRUCT) {" << ln
                << "                " << exceptionType << " e;" << ln
                << "                read" << exceptionType << "(reader, e);"
                << ln;

            if (exceptionType == QStringLiteral("EDAMSystemException")) {
                ctx.m_out << "                throwEDAMSystemException(e);"
                    << ln;
            }
            else {
                ctx.m_out << "                throw e;" << ln;
            }

            ctx.m_out << "            }" << ln
                << "            else {" << ln
                << "                reader.skip(fieldType);" << ln
                << "            }" << ln
                << "        }" << ln;
        }

        ctx.m_out << "        else" << ln
            << "        {" << ln
            << "            reader.skip(fieldType);" << ln
            << "        }" << ln << ln
            << "        reader.readFieldEnd();" << ln
            << "    }" << ln << ln
            << "    reader.readStructEnd();" << ln;

        ctx.m_out << "    reader.readMessageEnd();" << ln << ln;

        if (!isVoidResult) {
            ctx.m_out << "    if (!resultIsSet) {" << ln
                << "        throw ThriftException(" << ln
                << "            ThriftException::Type::"
                << "MISSING_RESULT," << ln
                << "            QStringLiteral(\""
                << f.m_name << ": missing result\"));" << ln
                << "    }" << ln << ln
                << "    return result;" << ln;
        }

        ctx.m_out << "}" << ln << ln;

        QString asyncReadFunctionName =
            readReplyName + QStringLiteral("Async");
        ctx.m_out << "QVariant " << asyncReadFunctionName
            << "(QByteArray reply)" << ln;
        ctx.m_out << "{" << ln;
        if (isVoidResult) {
            ctx.m_out << "    " << readReplyName << "(reply);" << ln;
            ctx.m_out << "    return QVariant{};" << ln;
        }
        else {
            ctx.m_out << "    return QVariant::fromValue(" << readReplyName
                << "(reply));" << ln;
        }
        ctx.m_out << "}" << ln << ln;

        ctx.m_out << "} // namespace" << ln << ln;

        ctx.m_out << typeToStr(f.m_type, f.m_name) << " "
            << service.m_name << "::" << f.m_name << "(" << ln;
        for(const auto & param: f.m_params)
        {
            if (param.m_name == QStringLiteral("authenticationToken")) {
                continue;
            }

            ctx.m_out << "    " << typeToStr(
                param.m_type, f.m_name + QStringLiteral(", ") + param.m_name,
                MethodType::FuncParamType);
            ctx.m_out << " " << param.m_name;
            ctx.m_out << "," << ln;
        }

        ctx.m_out << "    IRequestContextPtr ctx";
        ctx.m_out << ")" << ln
            << "{" << ln;

        ctx.m_out << "    if (!ctx) {" << ln
            << "        ctx.reset(m_ctx->clone());" << ln
            << "    }" << ln << ln;

        ctx.m_out << "    QEC_DEBUG(\"" << logComponentName << "\", \""
            << service.m_name << "::" << f.m_name << ": request id = \""
            << ln << "        << ctx->requestId());" << ln;

        auto loggableParams = loggableFields(f.m_params);
        if (!loggableParams.isEmpty())
        {
            ctx.m_out << "    QEC_TRACE(\"" << logComponentName
                << "\", \"Parameters:\\n\"" << ln;
            auto lastLoggableParamId = loggableParams.last().m_id;
            for(const auto & param: std::as_const(loggableParams))
            {
                ctx.m_out << "        << \"    " << param.m_name << " = \" << "
                    << param.m_name;
                if (param.m_id == lastLoggableParamId) {
                    ctx.m_out << ");" << ln;
                }
                else {
                    ctx.m_out << " << \"\\n\"" << ln;
                }
            }
        }

        ctx.m_out << ln;

        ctx.m_out << "    QByteArray params = " << prepareParamsName << "("
            << ln;
        for(const auto & param : f.m_params)
        {
            if (param.m_name == QStringLiteral("authenticationToken")) {
                ctx.m_out << "        ctx->authenticationToken()";
            }
            else {
                ctx.m_out << "        " << param.m_name;
            }

            if (param.m_id != lastId) {
                ctx.m_out << "," << ln;
            }
        }
        ctx.m_out << ");" << ln << ln;

        ctx.m_out << "    QByteArray reply = askEvernote(" << ln
            << "        m_url," << ln
            << "        params," << ln
            << "        ctx->connectionTimeout()," << ln
            << "        ctx->cookies());" << ln << ln;

        ctx.m_out << "    QEC_DEBUG(\"" << logComponentName << "\", \""
            << "received reply for request with id = \"" << ln
            << "        << ctx->requestId());" << ln;

        if (isVoidResult) {
            ctx.m_out << "    " << readReplyName << "(reply);" << ln;
        }
        else {
            ctx.m_out << "    return " << readReplyName << "(reply);"
                << ln;
        }

        ctx.m_out << "}" << ln << ln;

        ctx.m_out << "QFuture<" << funcReturnTypeName << "> " << service.m_name
            << "::" << f.m_name << "Async(" << ln;
        for(const auto & param : f.m_params)
        {
            if (param.m_name == QStringLiteral("authenticationToken")) {
                continue;
            }

            ctx.m_out << "    " << typeToStr(
                param.m_type,
                f.m_name + QStringLiteral(", ") + param.m_name,
                MethodType::FuncParamType);
            ctx.m_out << " " << param.m_name;

            ctx.m_out << "," << ln;
        }

        ctx.m_out << "    IRequestContextPtr ctx";
        ctx.m_out << ")" << ln
            << "{" << ln;

        ctx.m_out << "    QEC_DEBUG(\"" << logComponentName << "\", \""
            << service.m_name << "::" << f.m_name << "Async\");" << ln;
        if (!loggableParams.isEmpty())
        {
            ctx.m_out << "    QEC_TRACE(\"" << logComponentName
                << "\", \"Parameters:\\n\"" << ln;
            auto lastLoggableParamId = loggableParams.last().m_id;
            for(const auto & param: std::as_const(loggableParams))
            {
                ctx.m_out << "        << \"    " << param.m_name << " = \" << "
                    << param.m_name;
                if (param.m_id == lastLoggableParamId) {
                    ctx.m_out << ");" << ln;
                }
                else {
                    ctx.m_out << " << \"\\n\"" << ln;
                }
            }
        }

        ctx.m_out << ln;
        ctx.m_out << "    if (!ctx) {" << ln
            << "        ctx.reset(m_ctx->clone());" << ln
            << "    }" << ln << ln;

        ctx.m_out << "    QByteArray params = " << prepareParamsName << "("
            << ln;
        for(const auto & param: f.m_params)
        {
            if (param.m_name == QStringLiteral("authenticationToken")) {
                ctx.m_out << "        ctx->authenticationToken()";
            }
            else {
                ctx.m_out << "        " << param.m_name;
            }

            if (param.m_id != lastId) {
                ctx.m_out << "," << ln;
            }
        }
        ctx.m_out << ");" << ln << ln;

        ctx.m_out << "    auto variantFuture = sendRequest(" << ln
            << "        m_url," << ln
            << "        params," << ln
            << "        ctx," << ln
            << "        " << asyncReadFunctionName << ");" << ln << ln;

        ctx.m_out << "    return convertFromVariantFuture<"
            << funcReturnTypeName << ">(std::move(variantFuture));" << ln;

        ctx.m_out << "}" << ln << ln;
    }
}

void Generator::generateDurableServiceClassDefinition(
    const Parser::Service & service, OutputFileContext & ctx)
{
    for(const auto & func: std::as_const(service.m_functions))
    {
        if (func.m_isOneway) {
            throw std::runtime_error("oneway functions are not supported");
        }

        // Synchronous version

        auto funcReturnTypeName = typeToStr(func.m_type, func.m_name);

        ctx.m_out << funcReturnTypeName << " "
            << "Durable" << service.m_name << "::" << func.m_name << "(" << ln;
        for(const auto & param: func.m_params)
        {
            if (param.m_name == QStringLiteral("authenticationToken")) {
                continue;
            }

            ctx.m_out << "    " << typeToStr(
                param.m_type, func.m_name + QStringLiteral(", ") + param.m_name,
                MethodType::FuncParamType);
            ctx.m_out << " " << param.m_name;
            ctx.m_out << "," << ln;
        }

        ctx.m_out << "    IRequestContextPtr ctx";
        ctx.m_out << ")" << ln
            << "{" << ln;

        ctx.m_out << "    if (!ctx) {" << ln
            << "        ctx.reset(m_ctx->clone());" << ln
            << "    }" << ln << ln;

        bool isVoidResult =
            (std::dynamic_pointer_cast<Parser::VoidType>(func.m_type) != nullptr);

        ctx.m_out << "    auto call = "
            << "IDurableService::SyncServiceCall(" << ln
            << "        [&] (IRequestContextPtr ctx)" << ln
            << "        {" << ln;

        ctx.m_out << "            ";
        if (!isVoidResult) {
            ctx.m_out << "auto res = ";
        }

        ctx.m_out << "m_service->" << func.m_name << "(";
        if (!func.m_params.isEmpty()) {
            ctx.m_out << ln;
        }

        for(const auto & param: std::as_const(func.m_params))
        {
            if (param.m_name == QStringLiteral("authenticationToken")) {
                // Auth token is a part of IRequestContext interface
                continue;
            }

            ctx.m_out << "                " << param.m_name << "," << ln;
        }

        ctx.m_out << "                ctx);" << ln;

        ctx.m_out << "            return IDurableService::SyncResult(QVariant";
        if (!isVoidResult) {
            ctx.m_out << "::fromValue(res)";
        }
        else {
            ctx.m_out << "()";
        }
        ctx.m_out << ", {});" << ln
            << "        });" << ln << ln;

        bool requestDescriptionIsEmpty = false;
        auto loggableParams = loggableFields(func.m_params);

        if (loggableParams.isEmpty())
        {
            requestDescriptionIsEmpty = true;
        }
        else
        {
            ctx.m_out << "    QString requestDescription;" << ln
                      << "    QTextStream strm(&requestDescription);" << ln;

            ctx.m_out << "    if (logger()->shouldLog(LogLevel::Trace, "
                << "\"durable_service\")) {" << ln;

            for(const auto & param: std::as_const(loggableParams))
            {
                ctx.m_out << "        strm << \"" << param.m_name << " = \" << "
                          << param.m_name << " << \"\\n\";" << ln;
            }
            ctx.m_out << "    }" << ln << ln;
        }

        ctx.m_out << "    IDurableService::SyncRequest request(" << ln
            << "        \"" << func.m_name << "\"," << ln;

        if (!requestDescriptionIsEmpty) {
            ctx.m_out << "        requestDescription," << ln;
        }
        else {
            ctx.m_out << "        {}," << ln;
        }

        ctx.m_out << "        std::move(call));" << ln << ln;

        ctx.m_out << "    auto result = m_durableService->executeSyncRequest("
            << ln
            << "        std::move(request), ctx);" << ln << ln;

        ctx.m_out << "    if (result.second) {" << ln
            << "        std::rethrow_exception(result.second);" << ln
            << "    }" << ln << ln;

        ctx.m_out << "    return";
        if (!isVoidResult)
        {
            if (funcReturnTypeName == QStringLiteral("QString")) {
                ctx.m_out << " result.first.toString()";
            }
            else if (funcReturnTypeName == QStringLiteral("QStringList")) {
                ctx.m_out << " result.first.toStringList()";
            }
            else if (funcReturnTypeName == QStringLiteral("QByteArray")) {
                ctx.m_out << " result.first.toByteArray()";
            }
            else if (funcReturnTypeName == QStringLiteral("bool")) {
                ctx.m_out << " result.first.toBool()";
            }
            else {
                ctx.m_out << " result.first.value<" << funcReturnTypeName << ">()";
            }
        }
        ctx.m_out << ";" << ln
            << "}" << ln << ln;

        // Asynchronous version

        ctx.m_out << "QFuture<" << funcReturnTypeName << "> Durable"
            << service.m_name << "::" << func.m_name << "Async(" << ln;
        for(const auto & param : func.m_params)
        {
            if (param.m_name == QStringLiteral("authenticationToken")) {
                continue;
            }

            ctx.m_out << "    " << typeToStr(
                param.m_type,
                func.m_name + QStringLiteral(", ") + param.m_name,
                MethodType::FuncParamType);
            ctx.m_out << " " << param.m_name;

            ctx.m_out << "," << ln;
        }

        ctx.m_out << "    IRequestContextPtr ctx";
        ctx.m_out << ")" << ln
            << "{" << ln;

        ctx.m_out << "    if (!ctx) {" << ln
            << "        ctx.reset(m_ctx->clone());" << ln
            << "    }" << ln << ln;

        ctx.m_out << "    auto call = "
            << "IDurableService::AsyncServiceCall(" << ln
            << "        [=, service=m_service] (IRequestContextPtr ctx)" << ln
            << "        {" << ln
            << "            return convertToVariantFuture<"
            << funcReturnTypeName << ">(service->" << func.m_name << "Async("
            << ln;

        for(const auto & param : func.m_params)
        {
            if (param.m_name == QStringLiteral("authenticationToken")) {
                continue;
            }

            ctx.m_out << "                " << param.m_name << "," << ln;
        }
        ctx.m_out << "                ctx));" << ln
            << "        });" << ln << ln;

        if (!requestDescriptionIsEmpty)
        {
            ctx.m_out << "    QString requestDescription;" << ln
                      << "    QTextStream strm(&requestDescription);" << ln;

            ctx.m_out << "    if (logger()->shouldLog(LogLevel::Trace, "
                << "\"durable_service\")) {" << ln;

            for(const auto & param: std::as_const(loggableParams))
            {
                ctx.m_out << "        strm << \"" << param.m_name << " = \" << "
                          << param.m_name << " << \"\\n\";" << ln;
            }
            ctx.m_out << "    }" << ln << ln;
        }

        ctx.m_out << "    IDurableService::AsyncRequest request(" << ln
            << "        \"" << func.m_name << "\"," << ln;

        if (!requestDescriptionIsEmpty) {
            ctx.m_out  << "        requestDescription," << ln;
        }
        else {
            ctx.m_out << "        {}," << ln;
        }

        ctx.m_out  << "        std::move(call));" << ln << ln;

        ctx.m_out << "    return convertFromVariantFuture<"
            << funcReturnTypeName << ">(m_durableService->executeAsyncRequest("
            << ln
            << "        std::move(request), ctx));" << ln;

        ctx.m_out << "}" << ln << ln;
    }
}

void Generator::generateServerClassDeclaration(
    const Parser::Service & service, OutputFileContext & ctx)
{
    if (!service.m_extends.isEmpty()) {
        throw std::runtime_error("extending services is not supported");
    }

    ctx.m_out << blockSeparator << ln << ln;

    ctx.m_out << "/**" << ln
        << " * @brief The " << service.m_name << "Server class represents"
        << ln
        << " * customizable server for " << service.m_name << " requests."
        << ln
        << " * It is primarily used for testing of QEverCloud" << ln
        << " */" << ln;

    ctx.m_out << "class QEVERCLOUD_EXPORT " << service.m_name
        << "Server: public QObject" << ln << "{" << ln;
    ctx.m_out << "    Q_OBJECT" << ln;
    ctx.m_out << "    Q_DISABLE_COPY(" << service.m_name << "Server)" << ln;

    ctx.m_out << "public:" << ln
        << "    explicit " << service.m_name
        << "Server(QObject * parent = nullptr);" << ln << ln;

    ctx.m_out << "Q_SIGNALS:" << ln;
    ctx.m_out << "    // Signals notifying listeners about incoming requests"
        << ln;
    for(const auto & func: std::as_const(service.m_functions))
    {
        if (func.m_isOneway) {
            throw std::runtime_error("oneway functions are not supported");
        }

        ctx.m_out << "    void " << func.m_name << "Request(";
        if (!func.m_params.isEmpty()) {
            ctx.m_out << ln;
        }

        for(const auto & param: std::as_const(func.m_params))
        {
            if (param.m_name == QStringLiteral("authenticationToken")) {
                // Auth token is a part of IRequestContext interface
                continue;
            }

            ctx.m_out << "        ";

            auto paramType = typeToStr(
                param.m_type,
                func.m_name + QStringLiteral(", ") + param.m_name,
                MethodType::FuncParamType);
            if (paramType.startsWith(QStringLiteral("const "))) {
                paramType = paramType.mid(6);
            }
            if (paramType.endsWith(QStringLiteral(" &"))) {
                paramType = paramType.mid(0, paramType.size() - 2);
            }
            ctx.m_out << paramType << " " << param.m_name << "," << ln;
        }

        if (!func.m_params.isEmpty()) {
            ctx.m_out << "        ";
        }
        ctx.m_out << "IRequestContextPtr ctx);" << ln << ln;
    }

    ctx.m_out << "    // Signals used to send encoded response data" << ln;
    for(const auto & func: std::as_const(service.m_functions))
    {
        if (func.m_isOneway) {
            throw std::runtime_error("oneway functions are not supported");
        }

        ctx.m_out << "    void " << func.m_name << "RequestReady(" << ln
            << "        QByteArray data, QUuid requestId);" << ln << ln;
    }

    ctx.m_out << "public Q_SLOTS:" << ln;
    ctx.m_out << "    // Slot used to deliver requests to the server" << ln
        << "    void onRequest(QByteArray data, QUuid requestId);" << ln << ln;

    ctx.m_out << "    // Slots for replies to requests" << ln;
    for(const auto & func: std::as_const(service.m_functions))
    {
        if (func.m_isOneway) {
            throw std::runtime_error("oneway functions are not supported");
        }

        ctx.m_out << "    void on" << capitalize(func.m_name) << "RequestReady("
            << ln;
        auto responseType = typeToStr(func.m_type, func.m_name);
        if (responseType != QStringLiteral("void")) {
            ctx.m_out << "        " << responseType << " value," << ln;
        }
        ctx.m_out << "        std::exception_ptr e," << ln
            << "        QUuid requestId);" << ln << ln;
    }

    ctx.m_out << "};" << ln << ln;
}

void Generator::generateServerClassDefinition(
    const Parser::Service & service, OutputFileContext & ctx)
{
    if (!service.m_extends.isEmpty()) {
        throw std::runtime_error("extending services is not supported");
    }

    ctx.m_out << blockSeparator << ln << ln;

    ctx.m_out << service.m_name << "Server::" << service.m_name
        << "Server(QObject * parent) :" << ln
        << "    QObject(parent)" << ln
        << "{}" << ln << ln;

    ctx.m_out << "void " << service.m_name << "Server::onRequest("
        << "QByteArray data, QUuid requestId)"
        << ln
        << "{" << ln
        << "    ThriftBinaryBufferReader reader(data);" << ln
        << "    qint32 rseqid = 0;" << ln
        << "    QString fname;" << ln
        << "    ThriftMessageType mtype;" << ln
        << "    reader.readMessageBegin(fname, mtype, rseqid);" << ln << ln;

    ctx.m_out << "    if (mtype != ThriftMessageType::T_CALL) {" << ln
        << "        reader.skip(ThriftFieldType::T_STRUCT);" << ln
        << "        reader.readMessageEnd();" << ln
        << "        throw ThriftException("
        << "ThriftException::Type::INVALID_MESSAGE_TYPE);" << ln
        << "    }" << ln << ln;

    bool firstFunc = true;
    for (const auto & func: std::as_const(service.m_functions))
    {
        ctx.m_out << "    ";

        if (!firstFunc) {
            ctx.m_out << "else ";
        }

        ctx.m_out << "if (fname == QStringLiteral(\"" << func.m_name
            << "\"))" << ln
            << "    {" << ln;

        quint32 paramCount = 0;
        for(const auto & param: func.m_params)
        {
            if (param.m_name == QStringLiteral("authenticationToken")) {
                // Auth token is a part of IRequestContext interface
                continue;
            }

            const QString paramTypeName = typeToStr(
                param.m_type,
                func.m_name + QStringLiteral(", ") + param.m_name,
                MethodType::TypeName);

            ctx.m_out << "        " << paramTypeName;
            ctx.m_out << " " << param.m_name;

            if (paramTypeName == QStringLiteral("bool"))
            {
                ctx.m_out << " = false";
            }
            else if ( (paramTypeName == QStringLiteral("quint8")) ||
                      (paramTypeName == QStringLiteral("qint8")) ||
                      (paramTypeName == QStringLiteral("char")) ||
                      (paramTypeName == QStringLiteral("quint16")) ||
                      (paramTypeName == QStringLiteral("qint16")) ||
                      (paramTypeName == QStringLiteral("quint32")) ||
                      (paramTypeName == QStringLiteral("qint32")) ||
                      (paramTypeName == QStringLiteral("quint64")) ||
                      (paramTypeName == QStringLiteral("qint64")) ||
                      (paramTypeName == QStringLiteral("int")) ||
                      (paramTypeName == QStringLiteral("unsigned")) )
            {
                ctx.m_out << " = 0";
            }
            else if ( (paramTypeName == QStringLiteral("double")) ||
                      (paramTypeName == QStringLiteral("float")) )
            {
                ctx.m_out << " = 0.0";
            }

            ctx.m_out << ";" << ln;

            ++paramCount;
        }

        ctx.m_out << "        IRequestContextPtr ctx;" << ln << ln;

        ctx.m_out << "        parse" << capitalize(service.m_name)
            << capitalize(func.m_name) << "Params(" << ln;

        ctx.m_out << "            reader," << ln;

        for(const auto & param: func.m_params)
        {
            if (param.m_name == QStringLiteral("authenticationToken")) {
                // Auth token is a part of IRequestContext interface
                continue;
            }

            ctx.m_out << "            " << param.m_name << "," << ln;
        }

        ctx.m_out << "            requestId," << ln;
        ctx.m_out << "            ctx);" << ln << ln;

        ctx.m_out << "        Q_EMIT " << func.m_name << "Request(" << ln;

        for(const auto & param: func.m_params)
        {
            if (param.m_name == QStringLiteral("authenticationToken")) {
                // Auth token is a part of IRequestContext interface
                continue;
            }

            ctx.m_out << "            " << param.m_name;
            ctx.m_out << "," << ln;
        }

        ctx.m_out << "            ctx);" << ln;
        ctx.m_out << "    }" << ln;

        firstFunc = false;
    }

    ctx.m_out << "}" << ln << ln;

    for(const auto & func: std::as_const(service.m_functions))
    {
        if (func.m_isOneway) {
            throw std::runtime_error("oneway functions are not supported");
        }

        ctx.m_out << "void " << service.m_name << "Server::on"
            << capitalize(func.m_name) << "RequestReady(" << ln;

        auto responseTypeName = typeToStr(func.m_type, func.m_name);
        if (responseTypeName != QStringLiteral("void")) {
            ctx.m_out << "    " << responseTypeName << " value," << ln;
        }
        ctx.m_out << "    std::exception_ptr e," << ln
            << "    QUuid requestId)" << ln;

        ctx.m_out << "{" << ln;

        ctx.m_out << "    ThriftBinaryBufferWriter writer;" << ln
            << "    qint32 cseqid = 0;" << ln << ln;

        ctx.m_out << "    if (e)" << ln
            << "    {" << ln
            << "        try" << ln
            << "        {" << ln
            << "            std::rethrow_exception(e);" << ln
            << "        }" << ln
            << "        catch(const ThriftException & exception)" << ln
            << "        {" << ln
            << "            writer.writeMessageBegin(" << ln
            << "                QStringLiteral(\"" << func.m_name << "\"),"
            << ln
            << "                ThriftMessageType::T_EXCEPTION," << ln
            << "                cseqid);" << ln
            << "            writeThriftException(writer, exception);" << ln
            << "            writer.writeMessageEnd();" << ln << ln
            << "            Q_EMIT " << func.m_name << "RequestReady(" << ln
            << "                writer.buffer(), requestId);" << ln
            << "            return;" << ln
            << "        }" << ln
            << "        catch(...)" << ln
            << "        {" << ln
            << "            // Will be handled below" << ln
            << "        }" << ln
            << "    }" << ln << ln;

        ctx.m_out << "    writer.writeMessageBegin(" << ln
            << "        QStringLiteral(\"" << func.m_name << "\")," << ln
            << "        ThriftMessageType::T_REPLY," << ln
            << "        cseqid);" << ln << ln;

        ctx.m_out << "    writer.writeStructBegin(" << ln
            << "        QStringLiteral(\"" << func.m_name << "\"));" << ln << ln;

        if (!func.m_throws.isEmpty())
        {
            int systemExceptionId = -1;
            for(const auto & th: func.m_throws)
            {
                QString exceptionType = typeToStr(th.m_type, {});
                if (exceptionType == QStringLiteral("EDAMSystemException")) {
                    systemExceptionId = th.m_id;
                    break;
                }
            }

            if (systemExceptionId >= 0) {
                ctx.m_out << "    bool caughtUnidentifiedException = false;"
                    << ln
                    << "    std::optional<QString> "
                    << "unidentifiedExceptionMessage;" << ln << ln;
            }

            ctx.m_out << "    if (e)" << ln
                << "    {" << ln;

            ctx.m_out << "        try" << ln
                << "        {" << ln
                << "            std::rethrow_exception(e);" << ln
                << "        }" << ln;

            for(const auto & th: func.m_throws)
            {
                QString exceptionType = typeToStr(th.m_type, {});

                ctx.m_out << "        catch(const " << exceptionType << " & e)"
                    << ln
                    << "        {" << ln
                    << "            writer.writeFieldBegin(" << ln
                    << "                QStringLiteral(\"" << exceptionType
                    << "\")," << ln
                    << "                ThriftFieldType::T_STRUCT," << ln
                    << "                " << th.m_id << ");" << ln << ln;

                ctx.m_out << "            write" << exceptionType
                    << "(writer, e);" << ln
                    << "            writer.writeFieldEnd();" << ln << ln
                    << "            // Finalize message and return immediately"
                    << ln
                    << "            writer.writeStructEnd();" << ln
                    << "            writer.writeMessageEnd();" << ln << ln
                    << "            Q_EMIT " << func.m_name << "RequestReady("
                    << ln
                    << "                writer.buffer(), requestId);" << ln
                    << "            return;" << ln
                    << "        }" << ln;
            }

            ctx.m_out << "        catch(const std::exception & e)" << ln
                << "        {" << ln
                << "            QEC_ERROR(\"server\", \"Unknown exception: \""
                << " << e.what());" << ln;

            if (systemExceptionId >= 0) {
                ctx.m_out << "            caughtUnidentifiedException = true;"
                    << ln
                    << "            unidentifiedExceptionMessage = "
                    << "QString::fromUtf8(e.what());" << ln;
            }
            else {
                ctx.m_out << "            throw;" << ln;
            }

            ctx.m_out << "        }" << ln;

            ctx.m_out << "        catch(...)" << ln
                << "        {" << ln
                << "            QEC_ERROR(\"server\", \"Unknown exception\");"
                << ln;

            if (systemExceptionId >= 0) {
                ctx.m_out << "            caughtUnidentifiedException = true;"
                    << ln;
            }
            else {
                ctx.m_out << "            throw;" << ln;
            }

            ctx.m_out << "        }" << ln;

            ctx.m_out << "    }" << ln << ln;

            if (systemExceptionId >= 0) {
                ctx.m_out << "    if (caughtUnidentifiedException) {" << ln
                    << "        writer.writeFieldBegin(" << ln
                    << "            QStringLiteral(\"EDAMSystemException\"),"
                    << ln
                    << "            ThriftFieldType::T_STRUCT," << ln
                    << "            " << systemExceptionId << ");" << ln << ln;

                ctx.m_out << "        writeEDAMSystemException(" << ln
                    << "            writer," << ln
                    << "            EDAMSystemExceptionBuilder{}" << ln
                    << "                .setErrorCode("
                    << "EDAMErrorCode::INTERNAL_ERROR)" << ln
                    << "                .setMessage("
                    << "std::move(unidentifiedExceptionMessage))" << ln
                    << "                .build());" << ln;

                ctx.m_out << "        writer.writeFieldEnd();" << ln << ln;

                ctx.m_out << "        // Finalize message and return immediately"
                    << ln
                    << "        writer.writeStructEnd();" << ln
                    << "        writer.writeMessageEnd();" << ln << ln
                    << "        Q_EMIT " << func.m_name << "RequestReady("
                    << ln
                    << "            writer.buffer(), requestId);" << ln
                    << "        return;" << ln
                    << "    }" << ln << ln;
            }
        }

        ctx.m_out << "    writer.writeFieldBegin(" << ln
            << "        QStringLiteral(\"" << func.m_name << "\")," << ln
            << "        ";

        if (responseTypeName != QStringLiteral("void")) {
            ctx.m_out << typeToStr(
                func.m_type,
                func.m_name,
                MethodType::ThriftFieldType);
        }
        else {
            ctx.m_out << "ThriftFieldType::T_VOID";
        }

        ctx.m_out << "," << ln << "        0);" << ln;

        if (responseTypeName != QStringLiteral("void"))
        {
            ctx.m_out << "    "
                << typeToStr(func.m_type, func.m_name, MethodType::WriteMethod);

            auto listType = std::dynamic_pointer_cast<Parser::ListType>(func.m_type);
            auto mapType = std::dynamic_pointer_cast<Parser::MapType>(func.m_type);
            auto setType = std::dynamic_pointer_cast<Parser::SetType>(func.m_type);

            if (listType)
            {
                ctx.m_out << typeToStr(
                    listType->m_valueType,
                    func.m_name,
                    MethodType::ThriftFieldType);
                ctx.m_out << ", value.size());" << ln;

                ctx.m_out << "    for(const auto & v: std::as_const(value)) {"
                    << ln << "        ";

                ctx.m_out << typeToStr(
                    listType->m_valueType,
                    func.m_name,
                    MethodType::WriteMethod);
                ctx.m_out << "v);" << ln
                    << "    }" << ln
                    << "    writer.writeListEnd();" << ln;
            }
            else if (setType)
            {
                ctx.m_out << typeToStr(
                    listType->m_valueType,
                    func.m_name,
                    MethodType::ThriftFieldType);
                ctx.m_out << ", value.size());" << ln;

                ctx.m_out << "    for(const auto & v: std::as_const(value)) {"
                    << ln << "        ";

                ctx.m_out << typeToStr(
                    setType->m_valueType,
                    func.m_name,
                    MethodType::WriteMethod);
                ctx.m_out << "v);" << ln
                    << "    }" << ln
                    << "    writer.writeSetEnd();" << ln;
            }
            else if (mapType)
            {
                ctx.m_out << typeToStr(
                    mapType->m_keyType,
                    func.m_name,
                    MethodType::ThriftFieldType);
                ctx.m_out << ", ";
                ctx.m_out << typeToStr(
                    mapType->m_valueType,
                    func.m_name,
                    MethodType::ThriftFieldType);
                ctx.m_out << ", value);" << ln;

                ctx.m_out << "    for(const auto & it: "
                    << "toRange(std::as_const(value))) {"
                    << ln << "        ";

                ctx.m_out << typeToStr(
                    mapType->m_keyType,
                    func.m_name,
                    MethodType::WriteMethod);
                ctx.m_out << "it.key());" << ln;

                ctx.m_out << typeToStr(
                    mapType->m_valueType,
                    func.m_name,
                    MethodType::WriteMethod);
                ctx.m_out << "it.value());" << ln;

                ctx.m_out << "    }" << ln
                    << "    writer.writeMapEnd();" << ln;
            }
            else
            {
                ctx.m_out << "value);" << ln;
            }
        }

        ctx.m_out << "    writer.writeFieldEnd();" << ln << ln;

        ctx.m_out << "    writer.writeFieldBegin(QString(), "
            << "ThriftFieldType::T_STOP, 0);" << ln
            << "    writer.writeFieldEnd();" << ln << ln;

        ctx.m_out << "    writer.writeStructEnd();" << ln
            << "    writer.writeMessageEnd();" << ln << ln;

        ctx.m_out << "    Q_EMIT " << func.m_name << "RequestReady(" << ln
            << "        writer.buffer(), requestId);" << ln;

        ctx.m_out << "}" << ln << ln;
    }
}

void Generator::generateServerHelperFunctions(
    const Parser::Service & service, OutputFileContext & ctx)
{
    if (!service.m_extends.isEmpty()) {
        throw std::runtime_error("extending services is not supported");
    }

    for(const auto & func: service.m_functions)
    {
        if (func.m_isOneway) {
            throw std::runtime_error("oneway functions are not supported");
        }

        ctx.m_out << blockSeparator << ln << ln;

        ctx.m_out << "void parse" << capitalize(service.m_name)
            << capitalize(func.m_name) << "Params(" << ln
            << "    ThriftBinaryBufferReader & reader," << ln;

        bool hasAuthenticationToken = false;
        for(const auto & param: func.m_params)
        {
            if (param.m_name == QStringLiteral("authenticationToken")) {
                // Auth token is a part of IRequestContext interface
                hasAuthenticationToken = true;
                continue;
            }

            auto paramType = typeToStr(
                param.m_type,
                func.m_name + QStringLiteral(", ") + param.m_name,
                MethodType::FuncParamType);
            if (paramType.startsWith(QStringLiteral("const "))) {
                paramType = paramType.mid(6);
            }
            if (!paramType.endsWith(QStringLiteral(" &"))) {
                paramType += QStringLiteral(" &");
            }

            ctx.m_out << "    " << paramType << " " << param.m_name
                << "," << ln;
        }

        ctx.m_out << "    QUuid requestId," << ln;
        ctx.m_out << "    IRequestContextPtr & ctx)" << ln
            << "{" << ln;

        ctx.m_out << "    ThriftFieldType fieldType;" << ln
            << "    qint16 fieldId;" << ln;

        if (hasAuthenticationToken) {
            ctx.m_out << "    QString authenticationToken;" << ln;
        }

        ctx.m_out << ln;
        ctx.m_out << "    QString fname =" << ln
            << "        QStringLiteral(\""
            << service.m_name << "_" << func.m_name << "_pargs\");" << ln;


        ctx.m_out << ln;
        ctx.m_out << "    reader.readStructBegin(fname);" << ln
            << "    while(true)" << ln
            << "    {" << ln
            << "        reader.readFieldBegin(fname, fieldType, fieldId);"
            << ln
            << "        if (fieldType == ThriftFieldType::T_STOP) {" << ln
            << "            break;" << ln
            << "        }" << ln << ln;

        bool firstParam = true;
        for(const auto & param: func.m_params)
        {
            ctx.m_out << "        ";

            if (!firstParam) {
                ctx.m_out << "else ";
            }
            else {
                firstParam = false;
            }

            ctx.m_out << "if (fieldId == " << param.m_id << ")"
                << ln
                << "        {" << ln
                << "            if (fieldType == "
                << typeToStr(
                    param.m_type, param.m_name, MethodType::ThriftFieldType)
                << ") {" << ln;

            writeThriftReadField(
                ctx.m_out, param, param.m_name + QStringLiteral("."),
                QLatin1String(""));

            ctx.m_out << "            }" << ln
                << "            else {" << ln
                << "                reader.skip(fieldType);" << ln
                << "            }" << ln
                << "        }" << ln;
        }

        ctx.m_out << "        else" << ln
            << "        {" << ln
            << "            reader.skip(fieldType);" << ln
            << "        }" << ln << ln
            << "        reader.readFieldEnd();" << ln;

        ctx.m_out << "    }" << ln << ln
            << "    reader.readStructEnd();" << ln
            << "    reader.readMessageEnd();" << ln << ln;

        ctx.m_out << "    ctx = RequestContextBuilder{}" << ln;
        if (hasAuthenticationToken) {
            ctx.m_out << "        .setAuthenticationToken("
                << "std::move(authenticationToken))" << ln;
        }
        ctx.m_out << "        .setRequestId(requestId)" << ln
            << "        .build();" << ln;
        ctx.m_out << "}" << ln << ln;
    }
}

void Generator::generateSources(Parser & parser, const QString & outPath)
{
    if (parser.unions().count() > 0) {
        throw std::runtime_error("unions are not supported.");
    }

    m_baseTypes << QStringLiteral("bool") << QStringLiteral("byte")
        << QStringLiteral("i16") << QStringLiteral("i32")
        << QStringLiteral("i64") << QStringLiteral("double")
        << QStringLiteral("string") << QStringLiteral("binary");

    const auto & structures = parser.structures();
    for(const auto & s: structures) {
        m_allStructs << s.m_name;
    }

    const auto & exceptions = parser.exceptions();
    for(const auto & e: exceptions) {
        m_allExceptions << e.m_name;
    }

    const auto & enumerations = parser.enumerations();
    for(const auto & e: enumerations) {
        m_allEnums << e.m_name;
    }

    const auto & includes = parser.includes();
    for(const auto & include: includes) {
        QString s = include.m_name;
        s.replace(QStringLiteral("\""), QLatin1String(""));
        s.chop(QStringLiteral("thrift").length());
        m_includeList << s;
    }

    const auto & typeAliases = parser.typeAliases();
    for(const auto & t: typeAliases)
    {
        if (const auto * p = dynamic_cast<Parser::PrimitiveType*>(t.m_type.get()))
        {
            m_primitiveTypeAliases[t.m_name] = p->m_type;
        }
        else if (dynamic_cast<Parser::StringType*>(t.m_type.get()))
        {
            m_stringTypeAliases.insert(t.m_name);
        }
        else if (dynamic_cast<Parser::ByteArrayType*>(t.m_type.get()))
        {
            m_byteArrayTypeAliases.insert(t.m_name);
        }
    }

    generateConstantsHeader(parser, outPath);
    generateConstantsCpp(parser, outPath);

    generateErrorsHeader(parser, outPath);
    generateErrorsCpp(parser, outPath);

    generateTypesIOHeader(parser, outPath);
    generateTypesIOCpp(parser, outPath);

    generateAllExceptionsHeader(parser, outPath);
    generateExceptionsFwdHeader(parser, outPath);

    generateAllTypesHeader(parser, outPath);
    generateTypesFwdHeader(parser, outPath);

    generateTypeAliasesHeader(parser.typeAliases(), outPath);

    const QString typesSection = QStringLiteral("types");
    for (const auto & s: parser.structures())
    {
        generateTypeHeader(s, outPath, typesSection);
        generateTypeCpp(s, outPath, typesSection);
        generateTypeImplHeader(s, enumerations, outPath, typesSection);
        generateTypeImplCpp(s, outPath, typesSection);

        generateSerializationJsonHeader(s, outPath);
        generateSerializationJsonCpp(s, enumerations, outPath);
    }

    const QString exceptionsSection = QStringLiteral("exceptions");
    for (const auto & s: parser.exceptions())
    {
        generateTypeHeader(s, outPath, exceptionsSection);
        generateTypeCpp(s, outPath, exceptionsSection);
        generateTypeImplHeader(s, enumerations, outPath, exceptionsSection);
        generateTypeImplCpp(s, outPath, exceptionsSection);

        generateSerializationJsonHeader(s, outPath);
        generateSerializationJsonCpp(s, enumerations, outPath);
    }

    generateSerializationJsonTestHeader(parser, outPath);
    generateSerializationJsonTestCpp(parser, outPath);

    generateAllTypeBuildersHeader(parser, outPath);
    generateTypeBuildersFwdHeader(parser, outPath);

    for (const auto & s: parser.structures())
    {
        generateTypeBuilderHeader(s, outPath, typesSection);
        generateTypeBuilderCpp(s, enumerations, outPath, typesSection);
    }

    generateAllExceptionBuildersHeader(parser, outPath);
    generateExceptionBuildersFwdHeader(parser, outPath);

    for (const auto & s: parser.exceptions())
    {
        generateTypeBuilderHeader(s, outPath, exceptionsSection);
        generateTypeBuilderCpp(s, enumerations, outPath, exceptionsSection);
    }

    generateTypeBuildersTestHeader(parser, outPath);
    generateTypeBuildersTestCpp(parser, outPath);

    generateMetaTypesHeader(parser, outPath);
    generateMetaTypesCpp(parser, outPath);

    for (const auto & s: parser.services())
    {
        generateServiceHeader(s, outPath);
        generateServiceCpp(s, outPath);

        generateServerHeader(s, outPath);
        generateServerCpp(s, outPath);

        generateTestServerHeader(s, outPath);
        generateTestServerCpp(s, outPath, parser);
    }

    generateAllServicesHeader(parser, outPath);
    generateServicesFwdHeader(parser, outPath);

    generateFwdHeader(outPath);

    generateTestRandomDataGeneratorsHeader(parser, outPath);
    generateTestRandomDataGeneratorsCpp(parser, outPath);

    generateTestClearLocalFieldsHeader(parser, outPath);
    generateTestClearLocalFieldsCpp(parser, outPath);
}

} // namespace qevercloud_generator<|MERGE_RESOLUTION|>--- conflicted
+++ resolved
@@ -2,11 +2,7 @@
  *
  * The MIT License (MIT)
  *
-<<<<<<< HEAD
- * Copyright (c) 2015 Sergey Skoblikov, 2015-2023 Dmitry Ivanov
-=======
  * Copyright (c) 2015 Sergey Skoblikov, 2015-2025 Dmitry Ivanov
->>>>>>> 99fb048a
  *
  * Permission is hereby granted, free of charge, to any person obtaining a copy
  * of this software and associated documentation files (the "Software"), to deal
@@ -61,11 +57,7 @@
 constexpr const char * disclaimer =
     "/**\n"
     " * Original work: Copyright (c) 2014 Sergey Skoblikov\n"
-<<<<<<< HEAD
-    " * Modified work: Copyright (c) 2015-2023 Dmitry Ivanov\n"
-=======
     " * Modified work: Copyright (c) 2015-2025 Dmitry Ivanov\n"
->>>>>>> 99fb048a
     " *\n"
     " * This file is a part of QEverCloud project and is distributed under "
     "the terms\n"
@@ -1127,18 +1119,12 @@
                 out << ln;
             }
 
-<<<<<<< HEAD
             out << indent << "if (m_" << f.m_name << ") {" << ln
                 << indent << indent << "strm << \"" << indent << f.m_name
                 << " = \"";
-=======
-            out << "    if (" << f.m_name << ".isSet()) {" << ln
-                << "        strm << \"    " << f.m_name << " = \"";
->>>>>>> 99fb048a
 
             if (mapType || hashType)
             {
-<<<<<<< HEAD
                 const auto & keyType =
                     (mapType ? mapType->m_keyType : hashType->m_keyType);
 
@@ -1247,63 +1233,11 @@
                 out << indent << indent << "dbg << *m_" << f.m_name << ";"
                     << ln;
                 out << indent << indent << "strm << debugStr;" << ln;
-=======
-                out << ln << "            << \"QMap<"
-                    << typeToStr(mapType->m_keyType, {}) << ", "
-                    << typeToStr(mapType->m_valueType, {})
-                    << "> {\";" << ln;
-                out << "        for(const auto & it: toRange(" << f.m_name
-                    << ".ref())) {" << ln;
-                out << "            strm << \"        [\" << it.key() << \"] = \" "
-                    << "<< it.value() << \"\\n\";" << ln;
-                out << "        }" << ln;
-                out << "        strm << \"    }\\n\";" << ln;
-            }
-            else if (setType)
-            {
-                out << ln << "            << \"QSet<"
-                    << typeToStr(setType->m_valueType, {}) << "> {\";" << ln;
-                out << "        for(const auto & v: " << f.m_name
-                    << ".ref()) {" << ln;
-                out << "            strm << \"        \" << v << \"\\n\";" << ln;
-                out << "        }" << ln;
-                out << "        strm << \"    }\\n\";" << ln;
-            }
-            else if (listType)
-            {
-                out << ln << "            << \"QList<"
-                    << typeToStr(listType->m_valueType, {}) << "> {\";" << ln;
-                out << "        for(const auto & v: " << f.m_name
-                    << ".ref()) {" << ln;
-                out << "            strm << \"        \" << v << \"\\n\";" << ln;
-                out << "        }" << ln;
-                out << "        strm << \"    }\\n\";" << ln;
->>>>>>> 99fb048a
-            }
-            else if (s.m_name == QStringLiteral("Data") &&
-                     f.m_name == QStringLiteral("body"))
-            {
-                out << ";" << ln
-                    << "        if (" << f.m_name
-                    << ".ref().size() <= 1024) {" << ln
-                    << "            strm << "
-                    << f.m_name << ".ref().toHex() << \"\\n\";" << ln
-                    << "        }" << ln
-                    << "        else {" << ln
-                    << "            "
-                    << "strm << \"<binary data, \" << " << f.m_name
-                    << ".ref().size() << \" bytes>\" << \"\\n\";" << ln
-                    << "        }" << ln;
             }
             else
             {
-<<<<<<< HEAD
                 out << ln << indent << indent << indent << "<< *m_"
                     << f.m_name << " << \"\\n\";" << ln;
-=======
-                out << ln << "            << "
-                    << f.m_name << ".ref() << \"\\n\";" << ln;
->>>>>>> 99fb048a
             }
 
             out << indent << "}" << ln
@@ -7301,7 +7235,6 @@
     Parser & parser)
 {
     auto additionalIncludes = QStringList()
-<<<<<<< HEAD
         << QStringLiteral("../../src/Future.h")
         << QStringLiteral("../../src/HttpUtils.h")
         << QStringLiteral("../ClearLocalFields.h")
@@ -7317,23 +7250,6 @@
         << QStringLiteral("<QFutureWatcher>")
         << QStringLiteral("<QTcpServer>")
         << QStringLiteral("<QTest>");
-=======
-        << QStringLiteral("../../HttpUtils.h")
-        << QStringLiteral("RandomDataGenerators.h")
-        << QStringLiteral("<generated/Servers.h>")
-        << QStringLiteral("<generated/Services.h>")
-        << QStringLiteral("<QTcpServer>")
-        << QStringLiteral("<QTest>");
-    sortIncludes(additionalIncludes);
-
-    const auto & enumerations = parser->enumerations();
-    const auto & services = parser->services();
-    for(const auto & s: services)
-    {
-        if (!s.m_extends.isEmpty()) {
-            throw std::runtime_error("extending services is not supported");
-        }
->>>>>>> 99fb048a
 
     sortIncludes(additionalIncludes);
 
